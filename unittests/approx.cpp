/*
 * Copyright (C) 2005-2015 Christoph Rupp (chris@crupp.de).
 *
 * Licensed under the Apache License, Version 2.0 (the "License");
 * you may not use this file except in compliance with the License.
 * You may obtain a copy of the License at
 *
 *     http://www.apache.org/licenses/LICENSE-2.0
 *
 * Unless required by applicable law or agreed to in writing, software
 * distributed under the License is distributed on an "AS IS" BASIS,
 * WITHOUT WARRANTIES OR CONDITIONS OF ANY KIND, either express or implied.
 * See the License for the specific language governing permissions and
 * limitations under the License.
 */

#include "3rdparty/catch/catch.hpp"

#include "utils.h"
#include "os.hpp"

#include <vector>
#include <string>
#include <algorithm>

#include "3btree/btree_index.h"
#include "3btree/btree_cursor.h"
#include "4db/db.h"
#include "4cursor/cursor.h"
#include "4env/env_local.h"
#include "4context/context.h"

using namespace hamsterdb;

static int
slot_key_cmp(ham_db_t *db, const uint8_t *lhs, uint32_t lsz,
        const uint8_t *rhs, uint32_t rsz)
{
  uint32_t i;

  for (i = 0; i < lsz; ++i) {
    if (lhs[i] != rhs[i]) {
      return lhs[i] > rhs[i] ? 1 : -1;
    }
  }
  return 0;
}

struct ApproxFixture {
  ham_db_t *m_db;
  ham_env_t *m_env;
  ham_txn_t *m_txn;

  ApproxFixture() {
    (void)os::unlink(Utils::opath(".test"));

    REQUIRE(0 ==
          ham_env_create(&m_env, Utils::opath(".test"),
              HAM_ENABLE_TRANSACTIONS, 0664, 0));
    REQUIRE(0 == ham_env_create_db(m_env, &m_db, 1, 0, 0));
    REQUIRE(0 == ham_txn_begin(&m_txn, m_env, 0, 0, 0));
  }

  ~ApproxFixture() {
    teardown();
  }

  void teardown() {
    if (m_txn) {
      REQUIRE(0 == ham_txn_abort(m_txn, 0));
      m_txn = 0;
    }
    REQUIRE(0 == ham_env_close(m_env, HAM_AUTO_CLEANUP));
  }

  ham_status_t insertBtree(const char *s) {
    ham_key_t k = {};
    k.data = (void *)s;
    k.size = strlen(s) + 1;
    ham_record_t r = {};
    r.data = k.data;
    r.size = k.size;

    Context context((LocalEnvironment *)m_env, 0, 0);

    BtreeIndex *be = ((LocalDatabase *)m_db)->btree_index();
    return (be->insert(&context, 0, &k, &r, 0));
  }

  ham_status_t insertTxn(const char *s, uint32_t flags = 0) {
    ham_key_t k = {};
    k.data = (void *)s;
    k.size = strlen(s) + 1;
    ham_record_t r = {};
    r.data = k.data;
    r.size = k.size;

    return (ham_db_insert(m_db, m_txn, &k, &r, flags));
  }

  ham_status_t eraseTxn(const char *s) {
    ham_key_t k = {};
    k.data = (void *)s;
    k.size = strlen(s)+1;

    return (ham_db_erase(m_db, m_txn, &k, 0));
  }

  ham_status_t find(uint32_t flags, const char *search, const char *expected) {
    ham_key_t k = {};
    k.data = (void *)search;
    k.size = strlen(search) + 1;
    ham_record_t r = {};

    ham_status_t st = ham_db_find(m_db, m_txn, &k, &r, flags);
    if (st)
      return (st);
    if (strcmp(expected, (const char *)k.data))
      REQUIRE((ham_key_get_intflags(&k) & BtreeKey::kApproximate));
    return (::strcmp(expected, (const char *)r.data));
  }

  void lessThanTest1() {
    // btree < nil
    REQUIRE(0 == insertBtree("1"));
    REQUIRE(0 == find(HAM_FIND_LT_MATCH, "2", "1"));
  }

  void lessThanTest2() {
    // txn < nil
    REQUIRE(0 == insertTxn("2"));
    REQUIRE(0 == find(HAM_FIND_LT_MATCH, "3", "2"));
  }

  void lessThanTest3() {
    // btree < txn
    REQUIRE(0 == insertBtree("10"));
    REQUIRE(0 == insertTxn("11"));
    REQUIRE(0 == find(HAM_FIND_LT_MATCH, "11", "10"));
  }

  void lessThanTest4() {
    // txn < btree
    REQUIRE(0 == insertTxn("20"));
    REQUIRE(0 == insertBtree("21"));
    REQUIRE(0 == find(HAM_FIND_LT_MATCH, "21", "20"));
  }

  void lessThanTest5() {
    // btree < btree
    REQUIRE(0 == insertBtree("30"));
    REQUIRE(0 == insertBtree("31"));
    REQUIRE(0 == find(HAM_FIND_LT_MATCH, "31", "30"));
  }

  void lessThanTest6() {
    // txn < txn
    REQUIRE(0 == insertTxn("40"));
    REQUIRE(0 == insertTxn("41"));
    REQUIRE(0 == find(HAM_FIND_LT_MATCH, "41", "40"));
  }

  void lessThanTest7() {
    // txn < txn w/ empty node
    REQUIRE(0 == insertTxn("50"));
    REQUIRE(0 == insertTxn("51"));
    REQUIRE(0 == insertTxn("52"));
    REQUIRE(0 == eraseTxn("51"));
    REQUIRE(0 == find(HAM_FIND_LT_MATCH, "52", "50"));
  }

  void lessThanTest8() {
    // txn < txn w/ empty node
    REQUIRE(0 == insertTxn("60"));
    REQUIRE(0 == insertTxn("61"));
    REQUIRE(0 == insertTxn("62"));
    REQUIRE(0 == eraseTxn("61"));
    REQUIRE(0 == find(HAM_FIND_LT_MATCH, "62", "60"));
  }

  void lessThanTest9() {
    // skip erased btree
    REQUIRE(0 == insertBtree("71"));
    REQUIRE(0 == eraseTxn("71"));
    REQUIRE(0 == insertTxn("70"));
    REQUIRE(0 == find(HAM_FIND_LT_MATCH, "71", "70"));
  }

  void lessThanTest10() {
    // skip 2 erased btree keys
    REQUIRE(0 == insertBtree("80"));
    REQUIRE(0 == insertBtree("81"));
    REQUIRE(0 == eraseTxn("81"));
    REQUIRE(0 == insertBtree("82"));
    REQUIRE(0 == eraseTxn("82"));
    REQUIRE(0 == insertTxn("83"));
    REQUIRE(0 == find(HAM_FIND_LT_MATCH, "83", "80"));
  }

  void lessThanTest11() {
    // overwrite btree
    REQUIRE(0 == insertBtree("92"));
    REQUIRE(0 == insertTxn("92", HAM_OVERWRITE));
    REQUIRE(0 == insertBtree("93"));
    REQUIRE(0 == insertTxn("93", HAM_OVERWRITE));
    REQUIRE(0 == find(HAM_FIND_LT_MATCH, "93", "92"));
  }

  void lessOrEqualTest1() {
    // btree < nil
    REQUIRE(0 == insertBtree("1"));
    REQUIRE(0 == find(HAM_FIND_LEQ_MATCH, "2", "1"));
  }

  void lessOrEqualTest2() {
    // btree = nil
    REQUIRE(0 == insertBtree("2"));
    REQUIRE(0 == find(HAM_FIND_LEQ_MATCH, "2", "2"));
  }

  void lessOrEqualTest3() {
    // txn < nil
    REQUIRE(0 == insertTxn("3"));
    REQUIRE(0 == find(HAM_FIND_LEQ_MATCH, "4", "3"));
  }

  void lessOrEqualTest4() {
    // txn = nil
    REQUIRE(0 == insertTxn("4"));
    REQUIRE(0 == find(HAM_FIND_LEQ_MATCH, "5", "4"));
  }

  void lessOrEqualTest5() {
    // btree < txn
    REQUIRE(0 == insertBtree("10"));
    REQUIRE(0 == insertTxn("11"));
    REQUIRE(0 == find(HAM_FIND_LEQ_MATCH, "11", "11"));
  }

  void lessOrEqualTest6() {
    // txn < btree
    REQUIRE(0 == insertTxn("20"));
    REQUIRE(0 == insertBtree("21"));
    REQUIRE(0 == find(HAM_FIND_LEQ_MATCH, "21", "21"));
    REQUIRE(0 == find(HAM_FIND_LEQ_MATCH, "22", "21"));
  }

  void lessOrEqualTest7() {
    // btree < btree
    REQUIRE(0 == insertBtree("30"));
    REQUIRE(0 == insertBtree("31"));
    REQUIRE(0 == find(HAM_FIND_LEQ_MATCH, "31", "31"));
    REQUIRE(0 == find(HAM_FIND_LEQ_MATCH, "32", "31"));
  }

  void lessOrEqualTest8() {
    // txn < txn
    REQUIRE(0 == insertTxn("40"));
    REQUIRE(0 == insertTxn("41"));
    REQUIRE(0 == find(HAM_FIND_LEQ_MATCH, "41", "41"));
    REQUIRE(0 == find(HAM_FIND_LEQ_MATCH, "42", "41"));
  }

  void lessOrEqualTest9() {
    // txn =
    REQUIRE(0 == insertBtree("50"));
    REQUIRE(0 == insertTxn("51"));
    REQUIRE(0 == find(HAM_FIND_LEQ_MATCH, "51", "51"));
  }

  void lessOrEqualTest10() {
    // btree =
    REQUIRE(0 == insertTxn("60"));
    REQUIRE(0 == insertBtree("61"));
    REQUIRE(0 == find(HAM_FIND_LEQ_MATCH, "61", "61"));
  }

  void lessOrEqualTest11() {
    // txn < txn w/ empty node
    REQUIRE(0 == insertTxn("70"));
    REQUIRE(0 == insertTxn("71"));
    REQUIRE(0 == eraseTxn("71"));
    REQUIRE(0 == find(HAM_FIND_LEQ_MATCH, "71", "70"));
  }

  void lessOrEqualTest12() {
    // skip 3 erased btree keys
    REQUIRE(0 == insertBtree("80"));
    REQUIRE(0 == insertBtree("81"));
    REQUIRE(0 == eraseTxn("81"));
    REQUIRE(0 == insertBtree("82"));
    REQUIRE(0 == eraseTxn("82"));
    REQUIRE(0 == insertTxn("83"));
    REQUIRE(0 == eraseTxn("83"));
    REQUIRE(0 == find(HAM_FIND_LEQ_MATCH, "83", "80"));
  }

  void lessOrEqualTest13() {
    // overwrite btree
    REQUIRE(0 == insertBtree("92"));
    REQUIRE(0 == insertTxn("92", HAM_OVERWRITE));
    REQUIRE(0 == insertBtree("93"));
    REQUIRE(0 == insertTxn("93", HAM_OVERWRITE));
    REQUIRE(0 == find(HAM_FIND_LEQ_MATCH, "93", "93"));
  }

  void greaterThanTest1() {
    // btree > nil
    REQUIRE(0 == insertBtree("2"));
    REQUIRE(0 == find(HAM_FIND_GT_MATCH, "1", "2"));
  }

  void greaterThanTest2() {
    // txn > nil
    REQUIRE(0 == insertTxn("4"));
    REQUIRE(0 == find(HAM_FIND_GT_MATCH, "3", "4"));
  }

  void greaterThanTest3() {
    // btree > txn
    REQUIRE(0 == insertTxn("10"));
    REQUIRE(0 == insertBtree("11"));
    REQUIRE(0 == find(HAM_FIND_GT_MATCH, "10", "11"));
  }

  void greaterThanTest4() {
    // txn > btree
    REQUIRE(0 == insertBtree("20"));
    REQUIRE(0 == insertTxn("21"));
    REQUIRE(0 == find(HAM_FIND_GT_MATCH, "20", "21"));
  }

  void greaterThanTest5() {
    // btree > btree
    REQUIRE(0 == insertBtree("30"));
    REQUIRE(0 == insertBtree("31"));
    REQUIRE(0 == find(HAM_FIND_GT_MATCH, "30", "31"));
  }

  void greaterThanTest6() {
    // txn > txn
    REQUIRE(0 == insertTxn("40"));
    REQUIRE(0 == insertTxn("41"));
    REQUIRE(0 == find(HAM_FIND_GT_MATCH, "40", "41"));
  }

  void greaterThanTest7() {
    // txn > txn w/ empty node
    REQUIRE(0 == insertTxn("50"));
    REQUIRE(0 == insertTxn("51"));
    REQUIRE(0 == eraseTxn("51"));
    REQUIRE(0 == insertTxn("52"));
    REQUIRE(0 == find(HAM_FIND_GT_MATCH, "50", "52"));
  }

  void greaterThanTest8() {
    // skip 2 erased btree keys
    REQUIRE(0 == insertBtree("81"));
    REQUIRE(0 == eraseTxn("81"));
    REQUIRE(0 == insertBtree("82"));
    REQUIRE(0 == eraseTxn("82"));
    REQUIRE(0 == insertTxn("83"));
    REQUIRE(0 == find(HAM_FIND_GT_MATCH, "80", "83"));
  }

  void greaterThanTest9() {
    teardown();

    ham_parameter_t param[] = {
        {HAM_PARAM_KEY_TYPE, HAM_TYPE_BINARY},
        {HAM_PARAM_KEY_SIZE, 32},
        {0, 0}
    };

    REQUIRE(0 == ham_env_create(&m_env, Utils::opath(".test"), 0, 0664, 0));
    REQUIRE(0 == ham_env_create_db(m_env, &m_db, 1, 0, &param[0]));

    char data[32] = {0};
    ham_key_t key = ham_make_key(&data[0], sizeof(data));
    ham_record_t rec = {0};
    REQUIRE(0 == ham_db_insert(m_db, 0, &key, &rec, 0));

    data[31] = 1;
    REQUIRE(0 == ham_db_find(m_db, 0, &key, &rec, HAM_FIND_LT_MATCH));
    char newdata[32] = {0};
    REQUIRE(0 == ::memcmp(key.data, &newdata[0], sizeof(newdata)));
  }

  void greaterOrEqualTest1() {
    // btree > nil
    REQUIRE(0 == insertBtree("1"));
    REQUIRE(0 == find(HAM_FIND_GEQ_MATCH, "0", "1"));
  }

  void greaterOrEqualTest2() {
    // btree = nil
    REQUIRE(0 == insertBtree("3"));
    REQUIRE(0 == find(HAM_FIND_GEQ_MATCH, "3", "3"));
  }

  void greaterOrEqualTest3() {
    // txn > nil
    REQUIRE(0 == insertTxn("5"));
    REQUIRE(0 == find(HAM_FIND_GEQ_MATCH, "4", "5"));
  }

  void greaterOrEqualTest4() {
    // txn = nil
    REQUIRE(0 == insertTxn("7"));
    REQUIRE(0 == find(HAM_FIND_GEQ_MATCH, "7", "7"));
  }

  void greaterOrEqualTest5() {
    // btree > txn
    REQUIRE(0 == insertTxn("11"));
    REQUIRE(0 == insertBtree("12"));
    REQUIRE(0 == find(HAM_FIND_GEQ_MATCH, "11", "11"));
    REQUIRE(0 == find(HAM_FIND_GEQ_MATCH, "10", "11"));
  }

  void greaterOrEqualTest6() {
    // txn > btree
    REQUIRE(0 == insertBtree("20"));
    REQUIRE(0 == insertTxn("21"));
    REQUIRE(0 == find(HAM_FIND_GEQ_MATCH, "19", "20"));
    REQUIRE(0 == find(HAM_FIND_GEQ_MATCH, "20", "20"));
  }

  void greaterOrEqualTest7() {
    // btree > btree
    REQUIRE(0 == insertBtree("30"));
    REQUIRE(0 == insertBtree("31"));
    REQUIRE(0 == find(HAM_FIND_GEQ_MATCH, "31", "31"));
  }

  void greaterOrEqualTest8() {
    // txn > txn
    REQUIRE(0 == insertTxn("40"));
    REQUIRE(0 == insertTxn("41"));
    REQUIRE(0 == find(HAM_FIND_GEQ_MATCH, "41", "41"));
  }

  void greaterOrEqualTest9() {
    // txn =
    REQUIRE(0 == insertBtree("50"));
    REQUIRE(0 == insertTxn("51"));
    REQUIRE(0 == find(HAM_FIND_GEQ_MATCH, "51", "51"));
  }

  void greaterOrEqualTest10() {
    // btree =
    REQUIRE(0 == insertTxn("60"));
    REQUIRE(0 == insertBtree("61"));
    REQUIRE(0 == find(HAM_FIND_GEQ_MATCH, "61", "61"));
  }

  void greaterOrEqualTest11() {
    // txn > txn w/ empty node
    REQUIRE(0 == insertTxn("71"));
    REQUIRE(0 == eraseTxn("71"));
    REQUIRE(0 == insertTxn("72"));
    REQUIRE(0 == find(HAM_FIND_GEQ_MATCH, "71", "72"));
  }

  void greaterOrEqualTest12() {
    // skip erased btree keys
    REQUIRE(0 == insertBtree("81"));
    REQUIRE(0 == eraseTxn("81"));
    REQUIRE(0 == insertBtree("82"));
    REQUIRE(0 == eraseTxn("82"));
    REQUIRE(0 == insertTxn("83"));
    REQUIRE(0 == find(HAM_FIND_GEQ_MATCH, "81", "83"));
  }

  void issue44Test() {
    teardown();

    ham_parameter_t param[] = {
        {HAM_PARAM_KEY_TYPE, HAM_TYPE_CUSTOM},
        {HAM_PARAM_KEY_SIZE, 41},
        {0, 0}
    };

    REQUIRE(0 == ham_env_create(&m_env, Utils::opath(".test"), 0, 0664, 0));
    REQUIRE(0 == ham_env_create_db(m_env, &m_db, 1, 0, &param[0]));
    REQUIRE(0 == ham_db_set_compare_func(m_db, slot_key_cmp));

    const char *values[] = { "11", "22", "33", "44", "55" };
    for (int i = 0; i < 5; i++) {
      char keydata[41];
      ::memcpy(&keydata[0], values[i], 3);
      ham_key_t key = ham_make_key(&keydata[0], sizeof(keydata));
      ham_record_t rec = ham_make_record((void *)values[i], 3);
      REQUIRE(0 == ham_db_insert(m_db, 0, &key, &rec, 0));
    }

    char keydata[41];
    ::memcpy(&keydata[0], "10", 3);
    ham_key_t key = ham_make_key((void *)keydata, sizeof(keydata));
    ham_record_t rec = {0};
    REQUIRE(0 == ham_db_find(m_db, 0, &key, &rec, HAM_FIND_GEQ_MATCH));
    REQUIRE(0 == ::strcmp((char *)key.data, "11"));
    REQUIRE(0 == ::strcmp((char *)rec.data, "11"));
  }

  void issue46Test() {
    REQUIRE(0 == insertBtree("aa"));
    REQUIRE(0 == eraseTxn("aa"));

    ham_key_t key = ham_make_key((void *)"aa", 3);
    ham_record_t rec = {0};

    REQUIRE(0 == ham_db_find(m_db, m_txn, &key, &rec, HAM_FIND_GEQ_MATCH));
  }

  void issue52Test() {
    teardown();
    uint8_t buffer[525933] = {0};

    ham_parameter_t param[] = {
        {HAM_PARAM_KEY_TYPE, HAM_TYPE_UINT64},
        {0, 0}
    };

    REQUIRE(0 == ham_env_create(&m_env, Utils::opath(".test"),
                HAM_ENABLE_TRANSACTIONS, 0664, 0));
    REQUIRE(0 == ham_env_create_db(m_env, &m_db, 1,
                HAM_ENABLE_DUPLICATE_KEYS, &param[0]));

    uint64_t k1 = 1;
    uint64_t k2 = 2;
    uint64_t k3 = 3;
    ham_key_t key1 = ham_make_key(&k1, sizeof(k1));
    ham_key_t key2 = ham_make_key(&k2, sizeof(k2));
    ham_key_t key3 = ham_make_key(&k3, sizeof(k3));

    ham_record_t rec1 = ham_make_record(&buffer[0], 46228);
    ham_record_t rec11 = ham_make_record(&buffer[0], 446380);
    ham_record_t rec12 = ham_make_record(&buffer[0], 525933);
    ham_record_t rec21 = ham_make_record(&buffer[0], 334157);
    ham_record_t rec22 = ham_make_record(&buffer[0], 120392);

    REQUIRE(0 == ham_db_insert(m_db, 0, &key1, &rec1, HAM_DUPLICATE));
    REQUIRE(0 == ham_db_insert(m_db, 0, &key2, &rec11, HAM_DUPLICATE));
    REQUIRE(0 == ham_db_insert(m_db, 0, &key2, &rec12, HAM_DUPLICATE));
    REQUIRE(0 == ham_db_insert(m_db, 0, &key3, &rec21, HAM_DUPLICATE));
    REQUIRE(0 == ham_db_insert(m_db, 0, &key3, &rec22, HAM_DUPLICATE));

    ham_txn_t *txn;
    ham_cursor_t *c;
    REQUIRE(0 == ham_txn_begin(&txn, m_env, 0, 0, 0));
    REQUIRE(0 == ham_cursor_create(&c, m_db, txn, 0));

    ham_key_t key = {0};
    ham_record_t rec = {0};

    REQUIRE(0 == ham_cursor_find(c, &key1, &rec, HAM_FIND_GEQ_MATCH));
    REQUIRE(1u == *(unsigned long long *)key1.data);
    REQUIRE(rec1.size == rec.size);

    REQUIRE(0 == ham_cursor_move(c, &key, &rec, HAM_CURSOR_NEXT));
    REQUIRE(2u == *(unsigned long long *)key.data);
    REQUIRE(rec11.size == rec.size);

    REQUIRE(0 == ham_cursor_move(c, &key, &rec, HAM_CURSOR_NEXT));
    REQUIRE(2u == *(unsigned long long *)key.data);
    REQUIRE(rec12.size == rec.size);

    REQUIRE(0 == ham_cursor_move(c, &key, &rec, HAM_CURSOR_NEXT));
    REQUIRE(3u == *(unsigned long long *)key.data);
    REQUIRE(rec21.size == rec.size);

    REQUIRE(0 == ham_cursor_move(c, &key, &rec, HAM_CURSOR_NEXT));
    REQUIRE(3u == *(unsigned long long *)key.data);
    REQUIRE(rec22.size == rec.size);

    REQUIRE(0 == ham_cursor_close(c));
    // cleanup is in teardown()
  }

<<<<<<< HEAD
  void greaterThanTest2() {
=======
  void greaterThanTest() {
>>>>>>> dd4d45ea
    teardown();

    ham_parameter_t param[] = {
        {HAM_PARAM_KEY_TYPE, HAM_TYPE_BINARY},
        {HAM_PARAM_KEY_SIZE, 32},
        {0, 0}
    };

    REQUIRE(0 == ham_env_create(&m_env, Utils::opath(".test"), 0, 0664, 0));
    REQUIRE(0 == ham_env_create_db(m_env, &m_db, 1, 0, &param[0]));

    char data[32] = {0};
    ham_key_t key = ham_make_key(&data[0], sizeof(data));
    ham_record_t rec = {0};
    REQUIRE(0 == ham_db_insert(m_db, 0, &key, &rec, 0));

    data[31] = 1;
    REQUIRE(0 == ham_db_find(m_db, 0, &key, &rec, HAM_FIND_LT_MATCH));
    char newdata[32] = {0};
    REQUIRE(0 == ::memcmp(key.data, &newdata[0], sizeof(newdata)));
  }

  template<typename Generator>
  void btreeLessThanTest() {
    teardown();
    Generator gen, gen2;

    ham_parameter_t envparam[] = {
        {HAM_PARAM_PAGE_SIZE, 1024},
        {0, 0}
    };

    ham_parameter_t dbparam[] = {
        {HAM_PARAM_KEY_TYPE, gen.get_key_type()},
        {HAM_PARAM_RECORD_SIZE, 32},
        {0, 0},
        {0, 0}
    };

    if (gen.get_key_size() > 0) {
      dbparam[2].name = HAM_PARAM_KEY_SIZE;
      dbparam[2].value = gen.get_key_size();
    }

    REQUIRE(0 ==
        ham_env_create(&m_env, Utils::opath(".test"), 0, 0664, &envparam[0]));
    REQUIRE(0 ==
        ham_env_create_db(m_env, &m_db, 1,
                    HAM_FORCE_RECORDS_INLINE, &dbparam[0]));

    ham_key_t key = {0};
    char recbuffer[32] = {0};
    ham_record_t rec = ham_make_record(&recbuffer[0], sizeof(recbuffer));

    int i;
    for (i = 0; i < 5000; i++) {
      gen.generate(i, &key);
      REQUIRE(0 == ham_db_insert(m_db, 0, &key, &rec, 0));
    }

    gen.generate(0, &key);
    REQUIRE(HAM_KEY_NOT_FOUND
            == ham_db_find(m_db, 0, &key, &rec, HAM_FIND_LT_MATCH));

    for (i = 1; i < 5000; i++) {
      gen.generate(i, &key);

      ham_key_t key2 = {0};
      gen2.generate(i - 1, &key2);
      REQUIRE(0 == ham_db_find(m_db, 0, &key, &rec, HAM_FIND_LT_MATCH));
      REQUIRE(key2.size == key.size);
      REQUIRE(0 == ::memcmp(key.data, key2.data, key2.size));
    }
  }

  template<typename Generator>
  void btreeLessEqualThanTest() {
    teardown();
    Generator gen, gen2;

    ham_parameter_t envparam[] = {
        {HAM_PARAM_PAGE_SIZE, 1024},
        {0, 0}
    };

    ham_parameter_t dbparam[] = {
        {HAM_PARAM_KEY_TYPE, gen.get_key_type()},
        {HAM_PARAM_RECORD_SIZE, 32},
        {0, 0},
        {0, 0}
    };

    if (gen.get_key_size() > 0) {
      dbparam[2].name = HAM_PARAM_KEY_SIZE;
      dbparam[2].value = gen.get_key_size();
    }

    REQUIRE(0 ==
        ham_env_create(&m_env, Utils::opath(".test"), 0, 0664, &envparam[0]));
    REQUIRE(0 ==
        ham_env_create_db(m_env, &m_db, 1,
                    HAM_FORCE_RECORDS_INLINE, &dbparam[0]));

    ham_key_t key = {0};
    char recbuffer[32] = {0};
    ham_record_t rec = ham_make_record(&recbuffer[0], sizeof(recbuffer));

    int i;
    for (i = 0; i < 10000; i += 2) {
      gen.generate(i, &key);
      REQUIRE(0 == ham_db_insert(m_db, 0, &key, &rec, 0));
    }

    for (i = 0; i < 10000; i++) {
      gen.generate(i, &key);

      ham_key_t key2 = {0};
      gen2.generate(i & 1 ? i - 1 : i, &key2);
      REQUIRE(0 == ham_db_find(m_db, 0, &key, &rec, HAM_FIND_LEQ_MATCH));
      REQUIRE(key2.size == key.size);
      REQUIRE(0 == ::memcmp(key.data, key2.data, key2.size));
    }
  }

  template<typename Generator>
  void btreeGreaterThanTest() {
    teardown();
    Generator gen, gen2;

    ham_parameter_t envparam[] = {
        {HAM_PARAM_PAGE_SIZE, 1024},
        {0, 0}
    };

    ham_parameter_t dbparam[] = {
        {HAM_PARAM_KEY_TYPE, gen.get_key_type()},
        {HAM_PARAM_RECORD_SIZE, 32},
        {0, 0},
        {0, 0}
    };

    if (gen.get_key_size() > 0) {
      dbparam[2].name = HAM_PARAM_KEY_SIZE;
      dbparam[2].value = gen.get_key_size();
    }

    REQUIRE(0 ==
        ham_env_create(&m_env, Utils::opath(".test"), 0, 0664, &envparam[0]));
    REQUIRE(0 ==
        ham_env_create_db(m_env, &m_db, 1,
                    HAM_FORCE_RECORDS_INLINE, &dbparam[0]));

    ham_key_t key = {0};
    char recbuffer[32] = {0};
    ham_record_t rec = ham_make_record(&recbuffer[0], sizeof(recbuffer));

    int i;
    for (i = 1; i <= 5000; i++) {
      gen.generate(i, &key);
      REQUIRE(0 == ham_db_insert(m_db, 0, &key, &rec, 0));
    }

    for (i = 0; i < 5000; i++) {
      gen.generate(i, &key);

      ham_key_t key2 = {0};
      gen2.generate(i + 1, &key2);
      REQUIRE(0 == ham_db_find(m_db, 0, &key, &rec, HAM_FIND_GT_MATCH));
      REQUIRE(key2.size == key.size);
      REQUIRE(0 == ::memcmp(key.data, key2.data, key2.size));
    }

    gen.generate(5000, &key);
    REQUIRE(HAM_KEY_NOT_FOUND
            == ham_db_find(m_db, 0, &key, &rec, HAM_FIND_GT_MATCH));
  }

  template<typename Generator>
  void btreeGreaterEqualThanTest() {
    teardown();
    Generator gen, gen2;

    ham_parameter_t envparam[] = {
        {HAM_PARAM_PAGE_SIZE, 1024},
        {0, 0}
    };

    ham_parameter_t dbparam[] = {
        {HAM_PARAM_KEY_TYPE, gen.get_key_type()},
        {HAM_PARAM_RECORD_SIZE, 32},
        {0, 0},
        {0, 0}
    };

    if (gen.get_key_size() > 0) {
      dbparam[2].name = HAM_PARAM_KEY_SIZE;
      dbparam[2].value = gen.get_key_size();
    }

    REQUIRE(0 ==
        ham_env_create(&m_env, Utils::opath(".test"), 0, 0664, &envparam[0]));
    REQUIRE(0 ==
        ham_env_create_db(m_env, &m_db, 1,
                    HAM_FORCE_RECORDS_INLINE, &dbparam[0]));

    ham_key_t key = {0};
    char recbuffer[32] = {0};
    ham_record_t rec = ham_make_record(&recbuffer[0], sizeof(recbuffer));

    int i;
    for (i = 0; i <= 10000; i += 2) {
      gen.generate(i, &key);
      REQUIRE(0 == ham_db_insert(m_db, 0, &key, &rec, 0));
    }

    for (i = 0; i < 10000; i++) {
      gen.generate(i, &key);

      ham_key_t key2 = {0};
      gen2.generate(i & 1 ? i + 1 : i, &key2);
      REQUIRE(0 == ham_db_find(m_db, 0, &key, &rec, HAM_FIND_GEQ_MATCH));
      REQUIRE(key2.size == key.size);
      REQUIRE(0 == ::memcmp(key.data, key2.data, key2.size));
    }

    gen.generate(10000, &key);
    REQUIRE(0 == ham_db_find(m_db, 0, &key, &rec, HAM_FIND_GEQ_MATCH));
  }

  template<typename Generator>
  void txnLessThanTest() {
    teardown();
    Generator gen, gen2;

    ham_parameter_t envparam[] = {
        {HAM_PARAM_PAGE_SIZE, 1024},
        {0, 0}
    };

    ham_parameter_t dbparam[] = {
        {HAM_PARAM_KEY_TYPE, gen.get_key_type()},
        {HAM_PARAM_RECORD_SIZE, 32},
        {0, 0},
        {0, 0}
    };

    if (gen.get_key_size() > 0) {
      dbparam[2].name = HAM_PARAM_KEY_SIZE;
      dbparam[2].value = gen.get_key_size();
    }

    REQUIRE(0 ==
        ham_env_create(&m_env, Utils::opath(".test"),
                    HAM_ENABLE_TRANSACTIONS, 0664, &envparam[0]));
    REQUIRE(0 ==
        ham_env_create_db(m_env, &m_db, 1,
                    HAM_FORCE_RECORDS_INLINE, &dbparam[0]));
    REQUIRE(0 == ham_txn_begin(&m_txn, m_env, 0, 0, 0));

    ham_key_t key = {0};
    char recbuffer[32] = {0};
    ham_record_t rec = ham_make_record(&recbuffer[0], sizeof(recbuffer));

    int i;
    for (i = 0; i < 5000; i++) {
      gen.generate(i, &key);
      REQUIRE(0 == ham_db_insert(m_db, m_txn, &key, &rec, 0));
    }

    gen.generate(0, &key);
    REQUIRE(HAM_KEY_NOT_FOUND
            == ham_db_find(m_db, m_txn, &key, &rec, HAM_FIND_LT_MATCH));

    for (i = 1; i < 5000; i++) {
      gen.generate(i, &key);

      ham_key_t key2 = {0};
      gen2.generate(i - 1, &key2);
      REQUIRE(0 == ham_db_find(m_db, m_txn, &key, &rec, HAM_FIND_LT_MATCH));
      REQUIRE(key2.size == key.size);
      REQUIRE(0 == ::memcmp(key.data, key2.data, key2.size));
    }
  }

  template<typename Generator>
  void txnLessEqualThanTest() {
    teardown();
    Generator gen, gen2;

    ham_parameter_t envparam[] = {
        {HAM_PARAM_PAGE_SIZE, 1024},
        {0, 0}
    };

    ham_parameter_t dbparam[] = {
        {HAM_PARAM_KEY_TYPE, gen.get_key_type()},
        {HAM_PARAM_RECORD_SIZE, 32},
        {0, 0},
        {0, 0}
    };

    if (gen.get_key_size() > 0) {
      dbparam[2].name = HAM_PARAM_KEY_SIZE;
      dbparam[2].value = gen.get_key_size();
    }

    REQUIRE(0 ==
        ham_env_create(&m_env, Utils::opath(".test"),
                    HAM_ENABLE_TRANSACTIONS, 0664, &envparam[0]));
    REQUIRE(0 ==
        ham_env_create_db(m_env, &m_db, 1,
                    HAM_FORCE_RECORDS_INLINE, &dbparam[0]));
    REQUIRE(0 == ham_txn_begin(&m_txn, m_env, 0, 0, 0));

    ham_key_t key = {0};
    char recbuffer[32] = {0};
    ham_record_t rec = ham_make_record(&recbuffer[0], sizeof(recbuffer));

    int i;
    for (i = 0; i < 10000; i += 2) {
      gen.generate(i, &key);
      REQUIRE(0 == ham_db_insert(m_db, m_txn, &key, &rec, 0));
    }

    for (i = 0; i < 10000; i++) {
      gen.generate(i, &key);

      ham_key_t key2 = {0};
      gen2.generate(i & 1 ? i - 1 : i, &key2);
      REQUIRE(0 == ham_db_find(m_db, m_txn, &key, &rec, HAM_FIND_LEQ_MATCH));
      REQUIRE(key2.size == key.size);
      REQUIRE(0 == ::memcmp(key.data, key2.data, key2.size));
    }
  }

  template<typename Generator>
  void txnGreaterThanTest() {
    teardown();
    Generator gen, gen2;

    ham_parameter_t envparam[] = {
        {HAM_PARAM_PAGE_SIZE, 1024},
        {0, 0}
    };

    ham_parameter_t dbparam[] = {
        {HAM_PARAM_KEY_TYPE, gen.get_key_type()},
        {HAM_PARAM_RECORD_SIZE, 32},
        {0, 0},
        {0, 0}
    };

    if (gen.get_key_size() > 0) {
      dbparam[2].name = HAM_PARAM_KEY_SIZE;
      dbparam[2].value = gen.get_key_size();
    }

    REQUIRE(0 ==
        ham_env_create(&m_env, Utils::opath(".test"),
                    HAM_ENABLE_TRANSACTIONS, 0664, &envparam[0]));
    REQUIRE(0 ==
        ham_env_create_db(m_env, &m_db, 1,
                    HAM_FORCE_RECORDS_INLINE, &dbparam[0]));
    REQUIRE(0 == ham_txn_begin(&m_txn, m_env, 0, 0, 0));

    ham_key_t key = {0};
    char recbuffer[32] = {0};
    ham_record_t rec = ham_make_record(&recbuffer[0], sizeof(recbuffer));

    int i;
    for (i = 1; i <= 5000; i++) {
      gen.generate(i, &key);
      REQUIRE(0 == ham_db_insert(m_db, m_txn, &key, &rec, 0));
    }

    for (i = 0; i < 5000; i++) {
      gen.generate(i, &key);

      ham_key_t key2 = {0};
      gen2.generate(i + 1, &key2);
      REQUIRE(0 == ham_db_find(m_db, m_txn, &key, &rec, HAM_FIND_GT_MATCH));
      REQUIRE(key2.size == key.size);
      REQUIRE(0 == ::memcmp(key.data, key2.data, key2.size));
    }

    gen.generate(5000, &key);
    REQUIRE(HAM_KEY_NOT_FOUND
            == ham_db_find(m_db, m_txn, &key, &rec, HAM_FIND_GT_MATCH));
  }

  template<typename Generator>
  void txnGreaterEqualThanTest() {
    teardown();
    Generator gen, gen2;

    ham_parameter_t envparam[] = {
        {HAM_PARAM_PAGE_SIZE, 1024},
        {0, 0}
    };

    ham_parameter_t dbparam[] = {
        {HAM_PARAM_KEY_TYPE, gen.get_key_type()},
        {HAM_PARAM_RECORD_SIZE, 32},
        {0, 0},
        {0, 0}
    };

    if (gen.get_key_size() > 0) {
      dbparam[2].name = HAM_PARAM_KEY_SIZE;
      dbparam[2].value = gen.get_key_size();
    }

    REQUIRE(0 ==
        ham_env_create(&m_env, Utils::opath(".test"),
                    HAM_ENABLE_TRANSACTIONS, 0664, &envparam[0]));
    REQUIRE(0 ==
        ham_env_create_db(m_env, &m_db, 1,
                    HAM_FORCE_RECORDS_INLINE, &dbparam[0]));
    REQUIRE(0 == ham_txn_begin(&m_txn, m_env, 0, 0, 0));

    ham_key_t key = {0};
    char recbuffer[32] = {0};
    ham_record_t rec = ham_make_record(&recbuffer[0], sizeof(recbuffer));

    int i;
    for (i = 0; i <= 10000; i += 2) {
      gen.generate(i, &key);
      REQUIRE(0 == ham_db_insert(m_db, m_txn, &key, &rec, 0));
    }

    for (i = 0; i < 10000; i++) {
      gen.generate(i, &key);

      ham_key_t key2 = {0};
      gen2.generate(i & 1 ? i + 1 : i, &key2);
      REQUIRE(0 == ham_db_find(m_db, m_txn, &key, &rec, HAM_FIND_GEQ_MATCH));
      REQUIRE(key2.size == key.size);
      REQUIRE(0 == ::memcmp(key.data, key2.data, key2.size));
    }

    gen.generate(10000, &key);
    REQUIRE(0 == ham_db_find(m_db, m_txn, &key, &rec, HAM_FIND_GEQ_MATCH));
  }

  template<typename Generator>
  void mixedLessThanTest() {
    teardown();
    Generator gen, gen2;

    ham_parameter_t envparam[] = {
        {HAM_PARAM_PAGE_SIZE, 1024},
        {0, 0}
    };

    ham_parameter_t dbparam[] = {
        {HAM_PARAM_KEY_TYPE, gen.get_key_type()},
        {HAM_PARAM_RECORD_SIZE, 32},
        {0, 0},
        {0, 0}
    };

    if (gen.get_key_size() > 0) {
      dbparam[2].name = HAM_PARAM_KEY_SIZE;
      dbparam[2].value = gen.get_key_size();
    }

    REQUIRE(0 ==
        ham_env_create(&m_env, Utils::opath(".test"),
                    HAM_ENABLE_TRANSACTIONS, 0664, &envparam[0]));
    REQUIRE(0 ==
        ham_env_create_db(m_env, &m_db, 1,
                    HAM_FORCE_RECORDS_INLINE, &dbparam[0]));

    ham_key_t key = {0};
    char recbuffer[32] = {0};
    ham_record_t rec = ham_make_record(&recbuffer[0], sizeof(recbuffer));

    int i;
    for (i = 0; i < 5000; i++) {
      gen.generate(i, &key);
      REQUIRE(0 == ham_db_insert(m_db, 0, &key, &rec, 0));
    }

    gen.generate(0, &key);
    REQUIRE(HAM_KEY_NOT_FOUND
            == ham_db_find(m_db, 0, &key, &rec, HAM_FIND_LT_MATCH));

    for (i = 1; i < 5000; i++) {
      gen.generate(i, &key);

      ham_key_t key2 = {0};
      gen2.generate(i - 1, &key2);
      REQUIRE(0 == ham_db_find(m_db, 0, &key, &rec, HAM_FIND_LT_MATCH));
      REQUIRE(key2.size == key.size);
      REQUIRE(0 == ::memcmp(key.data, key2.data, key2.size));
    }
  }

  template<typename Generator>
  void mixedLessEqualThanTest() {
    teardown();
    Generator gen, gen2;

    ham_parameter_t envparam[] = {
        {HAM_PARAM_PAGE_SIZE, 1024},
        {0, 0}
    };

    ham_parameter_t dbparam[] = {
        {HAM_PARAM_KEY_TYPE, gen.get_key_type()},
        {HAM_PARAM_RECORD_SIZE, 32},
        {0, 0},
        {0, 0}
    };

    if (gen.get_key_size() > 0) {
      dbparam[2].name = HAM_PARAM_KEY_SIZE;
      dbparam[2].value = gen.get_key_size();
    }

    REQUIRE(0 ==
        ham_env_create(&m_env, Utils::opath(".test"),
                    HAM_ENABLE_TRANSACTIONS, 0664, &envparam[0]));
    REQUIRE(0 ==
        ham_env_create_db(m_env, &m_db, 1,
                    HAM_FORCE_RECORDS_INLINE, &dbparam[0]));

    ham_key_t key = {0};
    char recbuffer[32] = {0};
    ham_record_t rec = ham_make_record(&recbuffer[0], sizeof(recbuffer));

    int i;
    for (i = 0; i < 10000; i += 2) {
      gen.generate(i, &key);
      REQUIRE(0 == ham_db_insert(m_db, 0, &key, &rec, 0));
    }

    for (i = 0; i < 10000; i++) {
      gen.generate(i, &key);

      ham_key_t key2 = {0};
      gen2.generate(i & 1 ? i - 1 : i, &key2);
      REQUIRE(0 == ham_db_find(m_db, 0, &key, &rec, HAM_FIND_LEQ_MATCH));
      REQUIRE(key2.size == key.size);
      REQUIRE(0 == ::memcmp(key.data, key2.data, key2.size));
    }
  }

  template<typename Generator>
  void mixedGreaterThanTest() {
    teardown();
    Generator gen, gen2;

    ham_parameter_t envparam[] = {
        {HAM_PARAM_PAGE_SIZE, 1024},
        {0, 0}
    };

    ham_parameter_t dbparam[] = {
        {HAM_PARAM_KEY_TYPE, gen.get_key_type()},
        {HAM_PARAM_RECORD_SIZE, 32},
        {0, 0},
        {0, 0}
    };

    if (gen.get_key_size() > 0) {
      dbparam[2].name = HAM_PARAM_KEY_SIZE;
      dbparam[2].value = gen.get_key_size();
    }

    REQUIRE(0 ==
        ham_env_create(&m_env, Utils::opath(".test"),
                    HAM_ENABLE_TRANSACTIONS, 0664, &envparam[0]));
    REQUIRE(0 ==
        ham_env_create_db(m_env, &m_db, 1,
                    HAM_FORCE_RECORDS_INLINE, &dbparam[0]));

    ham_key_t key = {0};
    char recbuffer[32] = {0};
    ham_record_t rec = ham_make_record(&recbuffer[0], sizeof(recbuffer));

    int i;
    for (i = 1; i <= 5000; i++) {
      gen.generate(i, &key);
      REQUIRE(0 == ham_db_insert(m_db, 0, &key, &rec, 0));
    }

    for (i = 0; i < 5000; i++) {
      gen.generate(i, &key);

      ham_key_t key2 = {0};
      gen2.generate(i + 1, &key2);
      REQUIRE(0 == ham_db_find(m_db, 0, &key, &rec, HAM_FIND_GT_MATCH));
      REQUIRE(key2.size == key.size);
      REQUIRE(0 == ::memcmp(key.data, key2.data, key2.size));
    }

    gen.generate(5000, &key);
    REQUIRE(HAM_KEY_NOT_FOUND
            == ham_db_find(m_db, 0, &key, &rec, HAM_FIND_GT_MATCH));
  }

  template<typename Generator>
  void mixedGreaterEqualThanTest() {
    teardown();
    Generator gen, gen2;

    ham_parameter_t envparam[] = {
        {HAM_PARAM_PAGE_SIZE, 1024},
        {0, 0}
    };

    ham_parameter_t dbparam[] = {
        {HAM_PARAM_KEY_TYPE, gen.get_key_type()},
        {HAM_PARAM_RECORD_SIZE, 32},
        {0, 0},
        {0, 0}
    };

    if (gen.get_key_size() > 0) {
      dbparam[2].name = HAM_PARAM_KEY_SIZE;
      dbparam[2].value = gen.get_key_size();
    }

    REQUIRE(0 ==
        ham_env_create(&m_env, Utils::opath(".test"),
                    HAM_ENABLE_TRANSACTIONS, 0664, &envparam[0]));
    REQUIRE(0 ==
        ham_env_create_db(m_env, &m_db, 1,
                    HAM_FORCE_RECORDS_INLINE, &dbparam[0]));

    ham_key_t key = {0};
    char recbuffer[32] = {0};
    ham_record_t rec = ham_make_record(&recbuffer[0], sizeof(recbuffer));

    int i;
    for (i = 0; i <= 10000; i += 2) {
      gen.generate(i, &key);
      REQUIRE(0 == ham_db_insert(m_db, 0, &key, &rec, 0));
    }

    for (i = 0; i < 10000; i++) {
      gen.generate(i, &key);

      ham_key_t key2 = {0};
      gen2.generate(i & 1 ? i + 1 : i, &key2);
      REQUIRE(0 == ham_db_find(m_db, 0, &key, &rec, HAM_FIND_GEQ_MATCH));
      REQUIRE(key2.size == key.size);
      REQUIRE(0 == ::memcmp(key.data, key2.data, key2.size));
    }

    gen.generate(10000, &key);
    REQUIRE(0 == ham_db_find(m_db, 0, &key, &rec, HAM_FIND_GEQ_MATCH));
  }

  template<typename Generator>
  void mixed2LessThanTest() {
    teardown();
    Generator gen, gen2;

    ham_parameter_t envparam[] = {
        {HAM_PARAM_PAGE_SIZE, 1024},
        {0, 0}
    };

    ham_parameter_t dbparam[] = {
        {HAM_PARAM_KEY_TYPE, gen.get_key_type()},
        {HAM_PARAM_RECORD_SIZE, 32},
        {0, 0},
        {0, 0}
    };

    if (gen.get_key_size() > 0) {
      dbparam[2].name = HAM_PARAM_KEY_SIZE;
      dbparam[2].value = gen.get_key_size();
    }

    REQUIRE(0 ==
        ham_env_create(&m_env, Utils::opath(".test"),
                    HAM_ENABLE_TRANSACTIONS, 0664, &envparam[0]));
    REQUIRE(0 ==
        ham_env_create_db(m_env, &m_db, 1,
                    HAM_FORCE_RECORDS_INLINE, &dbparam[0]));

    ham_key_t key = {0};
    char recbuffer[32] = {0};
    ham_record_t rec = ham_make_record(&recbuffer[0], sizeof(recbuffer));

    int i;
    for (i = 0; i < 5000; i += 4) {
      gen.generate(i, &key);
      REQUIRE(0 == ham_db_insert(m_db, 0, &key, &rec, 0));

      gen.generate(i + 1, &key);
      REQUIRE(0 == ham_db_insert(m_db, 0, &key, &rec, 0));

      REQUIRE(0 == ham_txn_begin(&m_txn, m_env, 0, 0, 0));
      gen.generate(i + 2, &key);
      REQUIRE(0 == ham_db_insert(m_db, m_txn, &key, &rec, 0));

      gen.generate(i + 3, &key);
      REQUIRE(0 == ham_db_insert(m_db, m_txn, &key, &rec, 0));
      REQUIRE(0 == ham_txn_commit(m_txn, 0));
    }
    m_txn = 0;

    gen.generate(0, &key);
    REQUIRE(HAM_KEY_NOT_FOUND
            == ham_db_find(m_db, 0, &key, &rec, HAM_FIND_LT_MATCH));

    for (i = 1; i < 5000; i++) {
      gen.generate(i, &key);

      ham_key_t key2 = {0};
      gen2.generate(i - 1, &key2);
      REQUIRE(0 == ham_db_find(m_db, 0, &key, &rec, HAM_FIND_LT_MATCH));
      REQUIRE(key2.size == key.size);
      REQUIRE(0 == ::memcmp(key.data, key2.data, key2.size));
    }
  }

  template<typename Generator>
  void mixed2GreaterThanTest() {
    teardown();
    Generator gen, gen2;

    ham_parameter_t envparam[] = {
        {HAM_PARAM_PAGE_SIZE, 1024},
        {0, 0}
    };

    ham_parameter_t dbparam[] = {
        {HAM_PARAM_KEY_TYPE, gen.get_key_type()},
        {HAM_PARAM_RECORD_SIZE, 32},
        {0, 0},
        {0, 0}
    };

    if (gen.get_key_size() > 0) {
      dbparam[2].name = HAM_PARAM_KEY_SIZE;
      dbparam[2].value = gen.get_key_size();
    }

    REQUIRE(0 ==
        ham_env_create(&m_env, Utils::opath(".test"),
                    HAM_ENABLE_TRANSACTIONS, 0664, &envparam[0]));
    REQUIRE(0 ==
        ham_env_create_db(m_env, &m_db, 1,
                    HAM_FORCE_RECORDS_INLINE, &dbparam[0]));

    ham_key_t key = {0};
    char recbuffer[32] = {0};
    ham_record_t rec = ham_make_record(&recbuffer[0], sizeof(recbuffer));

    int i;
    for (i = 1; i <= 5000; i += 4) {
      gen.generate(i, &key);
      REQUIRE(0 == ham_db_insert(m_db, 0, &key, &rec, 0));

      gen.generate(i + 1, &key);
      REQUIRE(0 == ham_db_insert(m_db, 0, &key, &rec, 0));

      REQUIRE(0 == ham_txn_begin(&m_txn, m_env, 0, 0, 0));
      gen.generate(i + 2, &key);
      REQUIRE(0 == ham_db_insert(m_db, m_txn, &key, &rec, 0));

      gen.generate(i + 3, &key);
      REQUIRE(0 == ham_db_insert(m_db, m_txn, &key, &rec, 0));
      REQUIRE(0 == ham_txn_commit(m_txn, 0));
    }
    m_txn = 0;

    for (i = 0; i < 5000; i++) {
      gen.generate(i, &key);

      ham_key_t key2 = {0};
      gen2.generate(i + 1, &key2);
      REQUIRE(0 == ham_db_find(m_db, 0, &key, &rec, HAM_FIND_GT_MATCH));
      REQUIRE(key2.size == key.size);
      REQUIRE(0 == ::memcmp(key.data, key2.data, key2.size));
    }

    gen.generate(5000, &key);
    REQUIRE(HAM_KEY_NOT_FOUND
            == ham_db_find(m_db, 0, &key, &rec, HAM_FIND_GT_MATCH));
  }

  template<typename Generator>
  void mixed2LessEqualThanTest() {
    teardown();
    Generator gen, gen2;

    ham_parameter_t envparam[] = {
        {HAM_PARAM_PAGE_SIZE, 1024},
        {0, 0}
    };

    ham_parameter_t dbparam[] = {
        {HAM_PARAM_KEY_TYPE, gen.get_key_type()},
        {HAM_PARAM_RECORD_SIZE, 32},
        {0, 0},
        {0, 0}
    };

    if (gen.get_key_size() > 0) {
      dbparam[2].name = HAM_PARAM_KEY_SIZE;
      dbparam[2].value = gen.get_key_size();
    }

    REQUIRE(0 ==
        ham_env_create(&m_env, Utils::opath(".test"),
                    HAM_ENABLE_TRANSACTIONS, 0664, &envparam[0]));
    REQUIRE(0 ==
        ham_env_create_db(m_env, &m_db, 1,
                    HAM_FORCE_RECORDS_INLINE, &dbparam[0]));

    ham_key_t key = {0};
    char recbuffer[32] = {0};
    ham_record_t rec = ham_make_record(&recbuffer[0], sizeof(recbuffer));

    int i;
    for (i = 0; i < 10000; i += 5) {
      gen.generate(i, &key);
      REQUIRE(0 == ham_db_insert(m_db, 0, &key, &rec, 0));

      gen.generate(i + 1, &key);
      REQUIRE(0 == ham_db_insert(m_db, 0, &key, &rec, 0));

      REQUIRE(0 == ham_txn_begin(&m_txn, m_env, 0, 0, 0));
      gen.generate(i + 2, &key);
      REQUIRE(0 == ham_db_insert(m_db, m_txn, &key, &rec, 0));

      gen.generate(i + 3, &key);
      REQUIRE(0 == ham_db_insert(m_db, m_txn, &key, &rec, 0));
      REQUIRE(0 == ham_txn_commit(m_txn, 0));

      // skip i + 4
    }
    m_txn = 0;

    for (i = 0; i < 10000; i += 5) {
      ham_key_t key2 = {0};

      gen.generate(i, &key);
      gen2.generate(i, &key2);
      REQUIRE(0 == ham_db_find(m_db, 0, &key, &rec, HAM_FIND_LEQ_MATCH));
      REQUIRE(key2.size == key.size);
      REQUIRE(0 == ::memcmp(key.data, key2.data, key2.size));

      gen.generate(i + 1, &key);
      gen2.generate(i + 1, &key2);
      REQUIRE(0 == ham_db_find(m_db, 0, &key, &rec, HAM_FIND_LEQ_MATCH));
      REQUIRE(key2.size == key.size);
      REQUIRE(0 == ::memcmp(key.data, key2.data, key2.size));

      gen.generate(i + 2, &key);
      gen2.generate(i + 2, &key2);
      REQUIRE(0 == ham_db_find(m_db, 0, &key, &rec, HAM_FIND_LEQ_MATCH));
      REQUIRE(key2.size == key.size);
      REQUIRE(0 == ::memcmp(key.data, key2.data, key2.size));

      gen.generate(i + 3, &key);
      gen2.generate(i + 3, &key2);
      REQUIRE(0 == ham_db_find(m_db, 0, &key, &rec, HAM_FIND_LEQ_MATCH));
      REQUIRE(key2.size == key.size);
      REQUIRE(0 == ::memcmp(key.data, key2.data, key2.size));

      gen.generate(i + 4, &key);
      gen2.generate(i + 3, &key2); // !!
      REQUIRE(0 == ham_db_find(m_db, 0, &key, &rec, HAM_FIND_LEQ_MATCH));
      REQUIRE(key2.size == key.size);
      REQUIRE(0 == ::memcmp(key.data, key2.data, key2.size));
    }
  }

  template<typename Generator>
  void mixed2GreaterEqualThanTest() {
    teardown();
    Generator gen, gen2;

    ham_parameter_t envparam[] = {
        {HAM_PARAM_PAGE_SIZE, 1024},
        {0, 0}
    };

    ham_parameter_t dbparam[] = {
        {HAM_PARAM_KEY_TYPE, gen.get_key_type()},
        {HAM_PARAM_RECORD_SIZE, 32},
        {0, 0},
        {0, 0}
    };

    if (gen.get_key_size() > 0) {
      dbparam[2].name = HAM_PARAM_KEY_SIZE;
      dbparam[2].value = gen.get_key_size();
    }

    REQUIRE(0 ==
        ham_env_create(&m_env, Utils::opath(".test"),
                    HAM_ENABLE_TRANSACTIONS, 0664, &envparam[0]));
    REQUIRE(0 ==
        ham_env_create_db(m_env, &m_db, 1,
                    HAM_FORCE_RECORDS_INLINE, &dbparam[0]));

    ham_key_t key = {0};
    char recbuffer[32] = {0};
    ham_record_t rec = ham_make_record(&recbuffer[0], sizeof(recbuffer));

    int i;
    for (i = 0; i < 10000; i += 5) {
      gen.generate(i, &key);
      REQUIRE(0 == ham_db_insert(m_db, 0, &key, &rec, 0));

      gen.generate(i + 1, &key);
      REQUIRE(0 == ham_db_insert(m_db, 0, &key, &rec, 0));

      REQUIRE(0 == ham_txn_begin(&m_txn, m_env, 0, 0, 0));
      gen.generate(i + 2, &key);
      REQUIRE(0 == ham_db_insert(m_db, m_txn, &key, &rec, 0));

      gen.generate(i + 3, &key);
      REQUIRE(0 == ham_db_insert(m_db, m_txn, &key, &rec, 0));
      REQUIRE(0 == ham_txn_commit(m_txn, 0));

      // skip i + 4
    }
    m_txn = 0;

    for (i = 0; i < 10000; i += 5) {
      ham_key_t key2 = {0};

      gen.generate(i, &key);
      gen2.generate(i, &key2);
      REQUIRE(0 == ham_db_find(m_db, 0, &key, &rec, HAM_FIND_GEQ_MATCH));
      REQUIRE(key2.size == key.size);
      REQUIRE(0 == ::memcmp(key.data, key2.data, key2.size));

      gen.generate(i + 1, &key);
      gen2.generate(i + 1, &key2);
      REQUIRE(0 == ham_db_find(m_db, 0, &key, &rec, HAM_FIND_GEQ_MATCH));
      REQUIRE(key2.size == key.size);
      REQUIRE(0 == ::memcmp(key.data, key2.data, key2.size));

      gen.generate(i + 2, &key);
      gen2.generate(i + 2, &key2);
      REQUIRE(0 == ham_db_find(m_db, 0, &key, &rec, HAM_FIND_GEQ_MATCH));
      REQUIRE(key2.size == key.size);
      REQUIRE(0 == ::memcmp(key.data, key2.data, key2.size));

      gen.generate(i + 3, &key);
      gen2.generate(i + 3, &key2);
      REQUIRE(0 == ham_db_find(m_db, 0, &key, &rec, HAM_FIND_GEQ_MATCH));
      REQUIRE(key2.size == key.size);
      REQUIRE(0 == ::memcmp(key.data, key2.data, key2.size));

      if (i + 5 < 10000) {
        gen.generate(i + 4, &key);
        gen2.generate(i + 5, &key2); // !!
        REQUIRE(0 == ham_db_find(m_db, 0, &key, &rec, HAM_FIND_GEQ_MATCH));
        REQUIRE(key2.size == key.size);
        REQUIRE(0 == ::memcmp(key.data, key2.data, key2.size));
      }
    }
  }
};

TEST_CASE("Approx/lessThanTest1", "") {
  ApproxFixture f;
  f.lessThanTest1();
}

TEST_CASE("Approx/lessThanTest2", "") {
  ApproxFixture f;
  f.lessThanTest2();
}

TEST_CASE("Approx/lessThanTest3", "") {
  ApproxFixture f;
  f.lessThanTest3();
}

TEST_CASE("Approx/lessThanTest4", "") {
  ApproxFixture f;
  f.lessThanTest4();
}

TEST_CASE("Approx/lessThanTest5", "") {
  ApproxFixture f;
  f.lessThanTest5();
}

TEST_CASE("Approx/lessThanTest6", "") {
  ApproxFixture f;
  f.lessThanTest6();
}

TEST_CASE("Approx/lessThanTest7", "") {
  ApproxFixture f;
  f.lessThanTest7();
}

TEST_CASE("Approx/lessThanTest8", "") {
  ApproxFixture f;
  f.lessThanTest8();
}

TEST_CASE("Approx/lessThanTest9", "") {
  ApproxFixture f;
  f.lessThanTest9();
}

TEST_CASE("Approx/lessThanTest10", "") {
  ApproxFixture f;
  f.lessThanTest10();
}

TEST_CASE("Approx/lessThanTest11", "") {
  ApproxFixture f;
  f.lessThanTest11();
}

TEST_CASE("Approx/lessOrEqualTest1", "") {
  ApproxFixture f;
  f.lessOrEqualTest1();
}

TEST_CASE("Approx/lessOrEqualTest2", "") {
  ApproxFixture f;
  f.lessOrEqualTest2();
}

TEST_CASE("Approx/lessOrEqualTest3", "") {
  ApproxFixture f;
  f.lessOrEqualTest3();
}

TEST_CASE("Approx/lessOrEqualTest4", "") {
  ApproxFixture f;
  f.lessOrEqualTest4();
}

TEST_CASE("Approx/lessOrEqualTest5", "") {
  ApproxFixture f;
  f.lessOrEqualTest5();
}

TEST_CASE("Approx/lessOrEqualTest6", "") {
  ApproxFixture f;
  f.lessOrEqualTest6();
}

TEST_CASE("Approx/lessOrEqualTest7", "") {
  ApproxFixture f;
  f.lessOrEqualTest7();
}

TEST_CASE("Approx/lessOrEqualTest8", "") {
  ApproxFixture f;
  f.lessOrEqualTest8();
}

TEST_CASE("Approx/lessOrEqualTest9", "") {
  ApproxFixture f;
  f.lessOrEqualTest9();
}

TEST_CASE("Approx/lessOrEqualTest10", "") {
  ApproxFixture f;
  f.lessOrEqualTest10();
}

TEST_CASE("Approx/lessOrEqualTest11", "") {
  ApproxFixture f;
  f.lessOrEqualTest11();
}

TEST_CASE("Approx/lessOrEqualTest12", "") {
  ApproxFixture f;
  f.lessOrEqualTest12();
}

TEST_CASE("Approx/lessOrEqualTest13", "") {
  ApproxFixture f;
  f.lessOrEqualTest13();
}

TEST_CASE("Approx/greaterThanTest", "") {
  ApproxFixture f;
  f.greaterThanTest();
}

TEST_CASE("Approx/greaterThanTest1", "") {
  ApproxFixture f;
  f.greaterThanTest1();
}

TEST_CASE("Approx/issue52Test", "") {
  ApproxFixture f;
  f.issue52Test();
}

TEST_CASE("Approx/greaterThanTest2", "") {
  ApproxFixture f;
  f.greaterThanTest2();
}

TEST_CASE("Approx/greaterThanTest3", "") {
  ApproxFixture f;
  f.greaterThanTest3();
}

TEST_CASE("Approx/greaterThanTest4", "") {
  ApproxFixture f;
  f.greaterThanTest4();
}

TEST_CASE("Approx/greaterThanTest5", "") {
  ApproxFixture f;
  f.greaterThanTest5();
}

TEST_CASE("Approx/greaterThanTest6", "") {
  ApproxFixture f;
  f.greaterThanTest6();
}

TEST_CASE("Approx/greaterThanTest7", "") {
  ApproxFixture f;
  f.greaterThanTest7();
}

TEST_CASE("Approx/greaterThanTest8", "") {
  ApproxFixture f;
  f.greaterThanTest8();
}

TEST_CASE("Approx/greaterThanTest9", "") {
  ApproxFixture f;
  f.greaterThanTest9();
}

TEST_CASE("Approx/greaterOrEqualTest1", "") {
  ApproxFixture f;
  f.greaterOrEqualTest1();
}

TEST_CASE("Approx/greaterOrEqualTest2", "") {
  ApproxFixture f;
  f.greaterOrEqualTest2();
}

TEST_CASE("Approx/greaterOrEqualTest3", "") {
  ApproxFixture f;
  f.greaterOrEqualTest3();
}

TEST_CASE("Approx/greaterOrEqualTest4", "") {
  ApproxFixture f;
  f.greaterOrEqualTest4();
}

TEST_CASE("Approx/greaterOrEqualTest5", "") {
  ApproxFixture f;
  f.greaterOrEqualTest5();
}

TEST_CASE("Approx/greaterOrEqualTest6", "") {
  ApproxFixture f;
  f.greaterOrEqualTest6();
}

TEST_CASE("Approx/greaterOrEqualTest7", "") {
  ApproxFixture f;
  f.greaterOrEqualTest7();
}

TEST_CASE("Approx/greaterOrEqualTest8", "") {
  ApproxFixture f;
  f.greaterOrEqualTest8();
}

TEST_CASE("Approx/greaterOrEqualTest9", "") {
  ApproxFixture f;
  f.greaterOrEqualTest9();
}

TEST_CASE("Approx/greaterOrEqualTest10", "") {
  ApproxFixture f;
  f.greaterOrEqualTest10();
}

TEST_CASE("Approx/greaterOrEqualTest11", "") {
  ApproxFixture f;
  f.greaterOrEqualTest11();
}

TEST_CASE("Approx/greaterOrEqualTest12", "") {
  ApproxFixture f;
  f.greaterOrEqualTest12();
}

TEST_CASE("Approx/issue44Test", "") {
  ApproxFixture f;
  f.issue44Test();
}

TEST_CASE("Approx/issue46Test", "") {
  ApproxFixture f;
  f.issue46Test();
}

<<<<<<< HEAD
TEST_CASE("Approx/issue52Test", "") {
  ApproxFixture f;
  f.issue52Test();
}

TEST_CASE("Approx/greaterThanTest2", "") {
  ApproxFixture f;
  f.greaterThanTest2();
}

=======
>>>>>>> dd4d45ea
template<uint16_t Length>
struct BinaryGenerator {
  BinaryGenerator() {
    ::memset(buffer, 0, Length);
  }

  void generate(int i, ham_key_t *key) {
    ::sprintf(buffer, "%05d", i);
    key->data = buffer;
    key->size = Length;
  }

  uint16_t get_key_size() const {
    return (Length);
  }

  uint64_t get_key_type() const {
    return (HAM_TYPE_BINARY);
  }

  char buffer[Length];
};

struct BinaryVarLenGenerator : public BinaryGenerator<32> {
  uint16_t get_key_size() const {
    return (HAM_KEY_SIZE_UNLIMITED);
  }
};

template<uint64_t type, typename T>
struct PodGenerator {
  PodGenerator() : t(0) {
  }

  void generate(int i, ham_key_t *key) {
    t = (T)i;
    key->data = &t;
    key->size = sizeof(t);
  }

  uint16_t get_key_size() const {
    return (0);
  }

  uint64_t get_key_type() const {
    return (type);
  }

  T t;
};

// Btree tests for HAM_FIND_LT_MATCH

TEST_CASE("Approx/btreeLessThanBinary8Test", "") {
  ApproxFixture f;
  f.btreeLessThanTest<BinaryGenerator<8> >();
}

TEST_CASE("Approx/btreeLessThanBinary32Test", "") {
  ApproxFixture f;
  f.btreeLessThanTest<BinaryGenerator<32> >();
}

TEST_CASE("Approx/btreeLessThanBinary48Test", "") {
  ApproxFixture f;
  f.btreeLessThanTest<BinaryGenerator<48> >();
}

TEST_CASE("Approx/btreeLessThanBinaryVarlenTest", "") {
  ApproxFixture f;
  f.btreeLessThanTest<BinaryVarLenGenerator>();
}

TEST_CASE("Approx/btreeLessThanUint16Test", "") {
  ApproxFixture f;
  f.btreeLessThanTest<PodGenerator<HAM_TYPE_UINT16, uint16_t> >();
}

TEST_CASE("Approx/btreeLessThanUint32Test", "") {
  ApproxFixture f;
  f.btreeLessThanTest<PodGenerator<HAM_TYPE_UINT32, uint32_t> >();
}

TEST_CASE("Approx/btreeLessThanUint64Test", "") {
  ApproxFixture f;
  f.btreeLessThanTest<PodGenerator<HAM_TYPE_UINT64, uint64_t> >();
}

TEST_CASE("Approx/btreeLessThanReal32Test", "") {
  ApproxFixture f;
  f.btreeLessThanTest<PodGenerator<HAM_TYPE_REAL32, float> >();
}

TEST_CASE("Approx/btreeLessThanReal64Test", "") {
  ApproxFixture f;
  f.btreeLessThanTest<PodGenerator<HAM_TYPE_REAL64, double> >();
}

// Btree tests for HAM_FIND_GT_MATCH

TEST_CASE("Approx/btreeGreaterThanBinary8Test", "") {
  ApproxFixture f;
  f.btreeGreaterThanTest<BinaryGenerator<8> >();
}

TEST_CASE("Approx/btreeGreaterThanBinary32Test", "") {
  ApproxFixture f;
  f.btreeGreaterThanTest<BinaryGenerator<32> >();
}

TEST_CASE("Approx/btreeGreaterThanBinary48Test", "") {
  ApproxFixture f;
  f.btreeGreaterThanTest<BinaryGenerator<48> >();
}

TEST_CASE("Approx/btreeGreaterThanBinaryVarlenTest", "") {
  ApproxFixture f;
  f.btreeGreaterThanTest<BinaryVarLenGenerator>();
}

TEST_CASE("Approx/btreeGreaterThanUint16Test", "") {
  ApproxFixture f;
  f.btreeGreaterThanTest<PodGenerator<HAM_TYPE_UINT16, uint16_t> >();
}

TEST_CASE("Approx/btreeGreaterThanUint32Test", "") {
  ApproxFixture f;
  f.btreeGreaterThanTest<PodGenerator<HAM_TYPE_UINT32, uint32_t> >();
}

TEST_CASE("Approx/btreeGreaterThanUint64Test", "") {
  ApproxFixture f;
  f.btreeGreaterThanTest<PodGenerator<HAM_TYPE_UINT64, uint64_t> >();
}

TEST_CASE("Approx/btreeGreaterThanReal32Test", "") {
  ApproxFixture f;
  f.btreeGreaterThanTest<PodGenerator<HAM_TYPE_REAL32, float> >();
}

TEST_CASE("Approx/btreeGreaterThanReal64Test", "") {
  ApproxFixture f;
  f.btreeGreaterThanTest<PodGenerator<HAM_TYPE_REAL64, double> >();
}

// Btree tests for HAM_FIND_LEQ_MATCH

TEST_CASE("Approx/btreeLessEqualThanBinary8Test", "") {
  ApproxFixture f;
  f.btreeLessEqualThanTest<BinaryGenerator<8> >();
}

TEST_CASE("Approx/btreeLessEqualThanBinary32Test", "") {
  ApproxFixture f;
  f.btreeLessEqualThanTest<BinaryGenerator<32> >();
}

TEST_CASE("Approx/btreeLessEqualThanBinary48Test", "") {
  ApproxFixture f;
  f.btreeLessEqualThanTest<BinaryGenerator<48> >();
}

TEST_CASE("Approx/btreeLessEqualThanBinaryVarlenTest", "") {
  ApproxFixture f;
  f.btreeLessEqualThanTest<BinaryVarLenGenerator>();
}

TEST_CASE("Approx/btreeLessEqualThanUint16Test", "") {
  ApproxFixture f;
  f.btreeLessEqualThanTest<PodGenerator<HAM_TYPE_UINT16, uint16_t> >();
}

TEST_CASE("Approx/btreeLessEqualThanUint32Test", "") {
  ApproxFixture f;
  f.btreeLessEqualThanTest<PodGenerator<HAM_TYPE_UINT32, uint32_t> >();
}

TEST_CASE("Approx/btreeLessEqualThanUint64Test", "") {
  ApproxFixture f;
  f.btreeLessEqualThanTest<PodGenerator<HAM_TYPE_UINT64, uint64_t> >();
}

TEST_CASE("Approx/btreeLessEqualThanReal32Test", "") {
  ApproxFixture f;
  f.btreeLessEqualThanTest<PodGenerator<HAM_TYPE_REAL32, float> >();
}

TEST_CASE("Approx/btreeLessEqualThanReal64Test", "") {
  ApproxFixture f;
  f.btreeLessEqualThanTest<PodGenerator<HAM_TYPE_REAL64, double> >();
}

// Btree tests for HAM_FIND_GEQ_MATCH

TEST_CASE("Approx/btreeGreaterEqualThanBinary8Test", "") {
  ApproxFixture f;
  f.btreeGreaterEqualThanTest<BinaryGenerator<8> >();
}

TEST_CASE("Approx/btreeGreaterEqualThanBinary32Test", "") {
  ApproxFixture f;
  f.btreeGreaterEqualThanTest<BinaryGenerator<32> >();
}

TEST_CASE("Approx/btreeGreaterEqualThanBinary48Test", "") {
  ApproxFixture f;
  f.btreeGreaterEqualThanTest<BinaryGenerator<48> >();
}

TEST_CASE("Approx/btreeGreaterEqualThanBinaryVarlenTest", "") {
  ApproxFixture f;
  f.btreeGreaterEqualThanTest<BinaryVarLenGenerator>();
}

TEST_CASE("Approx/btreeGreaterEqualThanUint16Test", "") {
  ApproxFixture f;
  f.btreeGreaterEqualThanTest<PodGenerator<HAM_TYPE_UINT16, uint16_t> >();
}

TEST_CASE("Approx/btreeGreaterEqualThanUint32Test", "") {
  ApproxFixture f;
  f.btreeGreaterEqualThanTest<PodGenerator<HAM_TYPE_UINT32, uint32_t> >();
}

TEST_CASE("Approx/btreeGreaterEqualThanUint64Test", "") {
  ApproxFixture f;
  f.btreeGreaterEqualThanTest<PodGenerator<HAM_TYPE_UINT64, uint64_t> >();
}

TEST_CASE("Approx/btreeGreaterEqualThanReal32Test", "") {
  ApproxFixture f;
  f.btreeGreaterEqualThanTest<PodGenerator<HAM_TYPE_REAL32, float> >();
}

TEST_CASE("Approx/btreeGreaterEqualThanReal64Test", "") {
  ApproxFixture f;
  f.btreeGreaterEqualThanTest<PodGenerator<HAM_TYPE_REAL64, double> >();
}

// Transaction tests for HAM_FIND_LT_MATCH

TEST_CASE("Approx/txnLessThanBinary8Test", "") {
  ApproxFixture f;
  f.txnLessThanTest<BinaryGenerator<8> >();
}

TEST_CASE("Approx/txnLessThanBinary32Test", "") {
  ApproxFixture f;
  f.txnLessThanTest<BinaryGenerator<32> >();
}

TEST_CASE("Approx/txnLessThanBinary48Test", "") {
  ApproxFixture f;
  f.txnLessThanTest<BinaryGenerator<48> >();
}

TEST_CASE("Approx/txnLessThanBinaryVarlenTest", "") {
  ApproxFixture f;
  f.txnLessThanTest<BinaryVarLenGenerator>();
}

TEST_CASE("Approx/txnLessThanUint16Test", "") {
  ApproxFixture f;
  f.txnLessThanTest<PodGenerator<HAM_TYPE_UINT16, uint16_t> >();
}

TEST_CASE("Approx/txnLessThanUint32Test", "") {
  ApproxFixture f;
  f.txnLessThanTest<PodGenerator<HAM_TYPE_UINT32, uint32_t> >();
}

TEST_CASE("Approx/txnLessThanUint64Test", "") {
  ApproxFixture f;
  f.txnLessThanTest<PodGenerator<HAM_TYPE_UINT64, uint64_t> >();
}

TEST_CASE("Approx/txnLessThanReal32Test", "") {
  ApproxFixture f;
  f.txnLessThanTest<PodGenerator<HAM_TYPE_REAL32, float> >();
}

TEST_CASE("Approx/txnLessThanReal64Test", "") {
  ApproxFixture f;
  f.txnLessThanTest<PodGenerator<HAM_TYPE_REAL64, double> >();
}

// Transaction tests for HAM_FIND_GT_MATCH

TEST_CASE("Approx/txnGreaterThanBinary8Test", "") {
  ApproxFixture f;
  f.txnGreaterThanTest<BinaryGenerator<8> >();
}

TEST_CASE("Approx/txnGreaterThanBinary32Test", "") {
  ApproxFixture f;
  f.txnGreaterThanTest<BinaryGenerator<32> >();
}

TEST_CASE("Approx/txnGreaterThanBinary48Test", "") {
  ApproxFixture f;
  f.txnGreaterThanTest<BinaryGenerator<48> >();
}

TEST_CASE("Approx/txnGreaterThanBinaryVarlenTest", "") {
  ApproxFixture f;
  f.txnGreaterThanTest<BinaryVarLenGenerator>();
}

TEST_CASE("Approx/txnGreaterThanUint16Test", "") {
  ApproxFixture f;
  f.txnGreaterThanTest<PodGenerator<HAM_TYPE_UINT16, uint16_t> >();
}

TEST_CASE("Approx/txnGreaterThanUint32Test", "") {
  ApproxFixture f;
  f.txnGreaterThanTest<PodGenerator<HAM_TYPE_UINT32, uint32_t> >();
}

TEST_CASE("Approx/txnGreaterThanUint64Test", "") {
  ApproxFixture f;
  f.txnGreaterThanTest<PodGenerator<HAM_TYPE_UINT64, uint64_t> >();
}

TEST_CASE("Approx/txnGreaterThanReal32Test", "") {
  ApproxFixture f;
  f.txnGreaterThanTest<PodGenerator<HAM_TYPE_REAL32, float> >();
}

TEST_CASE("Approx/txnGreaterThanReal64Test", "") {
  ApproxFixture f;
  f.txnGreaterThanTest<PodGenerator<HAM_TYPE_REAL64, double> >();
}

// Transaction tests for HAM_FIND_LEQ_MATCH

TEST_CASE("Approx/txnLessEqualThanBinary8Test", "") {
  ApproxFixture f;
  f.txnLessEqualThanTest<BinaryGenerator<8> >();
}

TEST_CASE("Approx/txnLessEqualThanBinary32Test", "") {
  ApproxFixture f;
  f.txnLessEqualThanTest<BinaryGenerator<32> >();
}

TEST_CASE("Approx/txnLessEqualThanBinary48Test", "") {
  ApproxFixture f;
  f.txnLessEqualThanTest<BinaryGenerator<48> >();
}

TEST_CASE("Approx/txnLessEqualThanBinaryVarlenTest", "") {
  ApproxFixture f;
  f.txnLessEqualThanTest<BinaryVarLenGenerator>();
}

TEST_CASE("Approx/txnLessEqualThanUint16Test", "") {
  ApproxFixture f;
  f.txnLessEqualThanTest<PodGenerator<HAM_TYPE_UINT16, uint16_t> >();
}

TEST_CASE("Approx/txnLessEqualThanUint32Test", "") {
  ApproxFixture f;
  f.txnLessEqualThanTest<PodGenerator<HAM_TYPE_UINT32, uint32_t> >();
}

TEST_CASE("Approx/txnLessEqualThanUint64Test", "") {
  ApproxFixture f;
  f.txnLessEqualThanTest<PodGenerator<HAM_TYPE_UINT64, uint64_t> >();
}

TEST_CASE("Approx/txnLessEqualThanReal32Test", "") {
  ApproxFixture f;
  f.txnLessEqualThanTest<PodGenerator<HAM_TYPE_REAL32, float> >();
}

TEST_CASE("Approx/txnLessEqualThanReal64Test", "") {
  ApproxFixture f;
  f.txnLessEqualThanTest<PodGenerator<HAM_TYPE_REAL64, double> >();
}

// Transaction tests for HAM_FIND_GEQ_MATCH

TEST_CASE("Approx/txnGreaterEqualThanBinary8Test", "") {
  ApproxFixture f;
  f.txnGreaterEqualThanTest<BinaryGenerator<8> >();
}

TEST_CASE("Approx/txnGreaterEqualThanBinary32Test", "") {
  ApproxFixture f;
  f.txnGreaterEqualThanTest<BinaryGenerator<32> >();
}

TEST_CASE("Approx/txnGreaterEqualThanBinary48Test", "") {
  ApproxFixture f;
  f.txnGreaterEqualThanTest<BinaryGenerator<48> >();
}

TEST_CASE("Approx/txnGreaterEqualThanBinaryVarlenTest", "") {
  ApproxFixture f;
  f.txnGreaterEqualThanTest<BinaryVarLenGenerator>();
}

TEST_CASE("Approx/txnGreaterEqualThanUint16Test", "") {
  ApproxFixture f;
  f.txnGreaterEqualThanTest<PodGenerator<HAM_TYPE_UINT16, uint16_t> >();
}

TEST_CASE("Approx/txnGreaterEqualThanUint32Test", "") {
  ApproxFixture f;
  f.txnGreaterEqualThanTest<PodGenerator<HAM_TYPE_UINT32, uint32_t> >();
}

TEST_CASE("Approx/txnGreaterEqualThanUint64Test", "") {
  ApproxFixture f;
  f.txnGreaterEqualThanTest<PodGenerator<HAM_TYPE_UINT64, uint64_t> >();
}

TEST_CASE("Approx/txnGreaterEqualThanReal32Test", "") {
  ApproxFixture f;
  f.txnGreaterEqualThanTest<PodGenerator<HAM_TYPE_REAL32, float> >();
}

TEST_CASE("Approx/txnGreaterEqualThanReal64Test", "") {
  ApproxFixture f;
  f.txnGreaterEqualThanTest<PodGenerator<HAM_TYPE_REAL64, double> >();
}

// Mixed tests (Transaction + Btree) for HAM_FIND_LT_MATCH

TEST_CASE("Approx/mixedLessThanBinary8Test", "") {
  ApproxFixture f;
  f.mixedLessThanTest<BinaryGenerator<8> >();
}

TEST_CASE("Approx/mixedLessThanBinary32Test", "") {
  ApproxFixture f;
  f.mixedLessThanTest<BinaryGenerator<32> >();
}

TEST_CASE("Approx/mixedLessThanBinary48Test", "") {
  ApproxFixture f;
  f.mixedLessThanTest<BinaryGenerator<48> >();
}

TEST_CASE("Approx/mixedLessThanBinaryVarlenTest", "") {
  ApproxFixture f;
  f.mixedLessThanTest<BinaryVarLenGenerator>();
}

TEST_CASE("Approx/mixedLessThanUint16Test", "") {
  ApproxFixture f;
  f.mixedLessThanTest<PodGenerator<HAM_TYPE_UINT16, uint16_t> >();
}

TEST_CASE("Approx/mixedLessThanUint32Test", "") {
  ApproxFixture f;
  f.mixedLessThanTest<PodGenerator<HAM_TYPE_UINT32, uint32_t> >();
}

TEST_CASE("Approx/mixedLessThanUint64Test", "") {
  ApproxFixture f;
  f.mixedLessThanTest<PodGenerator<HAM_TYPE_UINT64, uint64_t> >();
}

TEST_CASE("Approx/mixedLessThanReal32Test", "") {
  ApproxFixture f;
  f.mixedLessThanTest<PodGenerator<HAM_TYPE_REAL32, float> >();
}

TEST_CASE("Approx/mixedLessThanReal64Test", "") {
  ApproxFixture f;
  f.mixedLessThanTest<PodGenerator<HAM_TYPE_REAL64, double> >();
}

// Mixed tests (Transaction + Btree) for HAM_FIND_GT_MATCH

TEST_CASE("Approx/mixedGreaterThanBinary8Test", "") {
  ApproxFixture f;
  f.mixedGreaterThanTest<BinaryGenerator<8> >();
}

TEST_CASE("Approx/mixedGreaterThanBinary32Test", "") {
  ApproxFixture f;
  f.mixedGreaterThanTest<BinaryGenerator<32> >();
}

TEST_CASE("Approx/mixedGreaterThanBinary48Test", "") {
  ApproxFixture f;
  f.mixedGreaterThanTest<BinaryGenerator<48> >();
}

TEST_CASE("Approx/mixedGreaterThanBinaryVarlenTest", "") {
  ApproxFixture f;
  f.mixedGreaterThanTest<BinaryVarLenGenerator>();
}

TEST_CASE("Approx/mixedGreaterThanUint16Test", "") {
  ApproxFixture f;
  f.mixedGreaterThanTest<PodGenerator<HAM_TYPE_UINT16, uint16_t> >();
}

TEST_CASE("Approx/mixedGreaterThanUint32Test", "") {
  ApproxFixture f;
  f.mixedGreaterThanTest<PodGenerator<HAM_TYPE_UINT32, uint32_t> >();
}

TEST_CASE("Approx/mixedGreaterThanUint64Test", "") {
  ApproxFixture f;
  f.mixedGreaterThanTest<PodGenerator<HAM_TYPE_UINT64, uint64_t> >();
}

TEST_CASE("Approx/mixedGreaterThanReal32Test", "") {
  ApproxFixture f;
  f.mixedGreaterThanTest<PodGenerator<HAM_TYPE_REAL32, float> >();
}

TEST_CASE("Approx/mixedGreaterThanReal64Test", "") {
  ApproxFixture f;
  f.mixedGreaterThanTest<PodGenerator<HAM_TYPE_REAL64, double> >();
}

// Mixed tests (Transaction + Btree) for HAM_FIND_LEQ_MATCH

TEST_CASE("Approx/mixedLessEqualThanBinary8Test", "") {
  ApproxFixture f;
  f.mixedLessEqualThanTest<BinaryGenerator<8> >();
}

TEST_CASE("Approx/mixedLessEqualThanBinary32Test", "") {
  ApproxFixture f;
  f.mixedLessEqualThanTest<BinaryGenerator<32> >();
}

TEST_CASE("Approx/mixedLessEqualThanBinary48Test", "") {
  ApproxFixture f;
  f.mixedLessEqualThanTest<BinaryGenerator<48> >();
}

TEST_CASE("Approx/mixedLessEqualThanBinaryVarlenTest", "") {
  ApproxFixture f;
  f.mixedLessEqualThanTest<BinaryVarLenGenerator>();
}

TEST_CASE("Approx/mixedLessEqualThanUint16Test", "") {
  ApproxFixture f;
  f.mixedLessEqualThanTest<PodGenerator<HAM_TYPE_UINT16, uint16_t> >();
}

TEST_CASE("Approx/mixedLessEqualThanUint32Test", "") {
  ApproxFixture f;
  f.mixedLessEqualThanTest<PodGenerator<HAM_TYPE_UINT32, uint32_t> >();
}

TEST_CASE("Approx/mixedLessEqualThanUint64Test", "") {
  ApproxFixture f;
  f.mixedLessEqualThanTest<PodGenerator<HAM_TYPE_UINT64, uint64_t> >();
}

TEST_CASE("Approx/mixedLessEqualThanReal32Test", "") {
  ApproxFixture f;
  f.mixedLessEqualThanTest<PodGenerator<HAM_TYPE_REAL32, float> >();
}

TEST_CASE("Approx/mixedLessEqualThanReal64Test", "") {
  ApproxFixture f;
  f.mixedLessEqualThanTest<PodGenerator<HAM_TYPE_REAL64, double> >();
}

// Mixed tests (Transaction + Btree) for HAM_FIND_GEQ_MATCH

TEST_CASE("Approx/mixedGreaterEqualThanBinary8Test", "") {
  ApproxFixture f;
  f.mixedGreaterEqualThanTest<BinaryGenerator<8> >();
}

TEST_CASE("Approx/mixedGreaterEqualThanBinary32Test", "") {
  ApproxFixture f;
  f.mixedGreaterEqualThanTest<BinaryGenerator<32> >();
}

TEST_CASE("Approx/mixedGreaterEqualThanBinary48Test", "") {
  ApproxFixture f;
  f.mixedGreaterEqualThanTest<BinaryGenerator<48> >();
}

TEST_CASE("Approx/mixedGreaterEqualThanBinaryVarlenTest", "") {
  ApproxFixture f;
  f.mixedGreaterEqualThanTest<BinaryVarLenGenerator>();
}

TEST_CASE("Approx/mixedGreaterEqualThanUint16Test", "") {
  ApproxFixture f;
  f.mixedGreaterEqualThanTest<PodGenerator<HAM_TYPE_UINT16, uint16_t> >();
}

TEST_CASE("Approx/mixedGreaterEqualThanUint32Test", "") {
  ApproxFixture f;
  f.mixedGreaterEqualThanTest<PodGenerator<HAM_TYPE_UINT32, uint32_t> >();
}

TEST_CASE("Approx/mixedGreaterEqualThanUint64Test", "") {
  ApproxFixture f;
  f.mixedGreaterEqualThanTest<PodGenerator<HAM_TYPE_UINT64, uint64_t> >();
}

TEST_CASE("Approx/mixedGreaterEqualThanReal32Test", "") {
  ApproxFixture f;
  f.mixedGreaterEqualThanTest<PodGenerator<HAM_TYPE_REAL32, float> >();
}

TEST_CASE("Approx/mixedGreaterEqualThanReal64Test", "") {
  ApproxFixture f;
  f.mixedGreaterEqualThanTest<PodGenerator<HAM_TYPE_REAL64, double> >();
}

// Mixed tests (Transaction + Btree) for HAM_FIND_LT_MATCH

TEST_CASE("Approx/mixed2LessThanBinary8Test", "") {
  ApproxFixture f;
  f.mixed2LessThanTest<BinaryGenerator<8> >();
}

TEST_CASE("Approx/mixed2LessThanBinary32Test", "") {
  ApproxFixture f;
  f.mixed2LessThanTest<BinaryGenerator<32> >();
}

TEST_CASE("Approx/mixed2LessThanBinary48Test", "") {
  ApproxFixture f;
  f.mixed2LessThanTest<BinaryGenerator<48> >();
}

TEST_CASE("Approx/mixed2LessThanBinaryVarlenTest", "") {
  ApproxFixture f;
  f.mixed2LessThanTest<BinaryVarLenGenerator>();
}

TEST_CASE("Approx/mixed2LessThanUint16Test", "") {
  ApproxFixture f;
  f.mixed2LessThanTest<PodGenerator<HAM_TYPE_UINT16, uint16_t> >();
}

TEST_CASE("Approx/mixed2LessThanUint32Test", "") {
  ApproxFixture f;
  f.mixed2LessThanTest<PodGenerator<HAM_TYPE_UINT32, uint32_t> >();
}

TEST_CASE("Approx/mixed2LessThanUint64Test", "") {
  ApproxFixture f;
  f.mixed2LessThanTest<PodGenerator<HAM_TYPE_UINT64, uint64_t> >();
}

TEST_CASE("Approx/mixed2LessThanReal32Test", "") {
  ApproxFixture f;
  f.mixed2LessThanTest<PodGenerator<HAM_TYPE_REAL32, float> >();
}

TEST_CASE("Approx/mixed2LessThanReal64Test", "") {
  ApproxFixture f;
  f.mixed2LessThanTest<PodGenerator<HAM_TYPE_REAL64, double> >();
}

// Mixed tests (Transaction + Btree) for HAM_FIND_GT_MATCH

TEST_CASE("Approx/mixed2GreaterThanBinary8Test", "") {
  ApproxFixture f;
  f.mixed2GreaterThanTest<BinaryGenerator<8> >();
}

TEST_CASE("Approx/mixed2GreaterThanBinary32Test", "") {
  ApproxFixture f;
  f.mixed2GreaterThanTest<BinaryGenerator<32> >();
}

TEST_CASE("Approx/mixed2GreaterThanBinary48Test", "") {
  ApproxFixture f;
  f.mixed2GreaterThanTest<BinaryGenerator<48> >();
}

TEST_CASE("Approx/mixed2GreaterThanBinaryVarlenTest", "") {
  ApproxFixture f;
  f.mixed2GreaterThanTest<BinaryVarLenGenerator>();
}

TEST_CASE("Approx/mixed2GreaterThanUint16Test", "") {
  ApproxFixture f;
  f.mixed2GreaterThanTest<PodGenerator<HAM_TYPE_UINT16, uint16_t> >();
}

TEST_CASE("Approx/mixed2GreaterThanUint32Test", "") {
  ApproxFixture f;
  f.mixed2GreaterThanTest<PodGenerator<HAM_TYPE_UINT32, uint32_t> >();
}

TEST_CASE("Approx/mixed2GreaterThanUint64Test", "") {
  ApproxFixture f;
  f.mixed2GreaterThanTest<PodGenerator<HAM_TYPE_UINT64, uint64_t> >();
}

TEST_CASE("Approx/mixed2GreaterThanReal32Test", "") {
  ApproxFixture f;
  f.mixed2GreaterThanTest<PodGenerator<HAM_TYPE_REAL32, float> >();
}

TEST_CASE("Approx/mixed2GreaterThanReal64Test", "") {
  ApproxFixture f;
  f.mixed2GreaterThanTest<PodGenerator<HAM_TYPE_REAL64, double> >();
}

// Mixed tests (Transaction + Btree) for HAM_FIND_LEQ_MATCH

TEST_CASE("Approx/mixed2LessEqualThanBinary8Test", "") {
  ApproxFixture f;
  f.mixed2LessEqualThanTest<BinaryGenerator<8> >();
}

TEST_CASE("Approx/mixed2LessEqualThanBinary32Test", "") {
  ApproxFixture f;
  f.mixed2LessEqualThanTest<BinaryGenerator<32> >();
}

TEST_CASE("Approx/mixed2LessEqualThanBinary48Test", "") {
  ApproxFixture f;
  f.mixed2LessEqualThanTest<BinaryGenerator<48> >();
}

TEST_CASE("Approx/mixed2LessEqualThanBinaryVarlenTest", "") {
  ApproxFixture f;
  f.mixed2LessEqualThanTest<BinaryVarLenGenerator>();
}

TEST_CASE("Approx/mixed2LessEqualThanUint16Test", "") {
  ApproxFixture f;
  f.mixed2LessEqualThanTest<PodGenerator<HAM_TYPE_UINT16, uint16_t> >();
}

TEST_CASE("Approx/mixed2LessEqualThanUint32Test", "") {
  ApproxFixture f;
  f.mixed2LessEqualThanTest<PodGenerator<HAM_TYPE_UINT32, uint32_t> >();
}

TEST_CASE("Approx/mixed2LessEqualThanUint64Test", "") {
  ApproxFixture f;
  f.mixed2LessEqualThanTest<PodGenerator<HAM_TYPE_UINT64, uint64_t> >();
}

TEST_CASE("Approx/mixed2LessEqualThanReal32Test", "") {
  ApproxFixture f;
  f.mixed2LessEqualThanTest<PodGenerator<HAM_TYPE_REAL32, float> >();
}

TEST_CASE("Approx/mixed2LessEqualThanReal64Test", "") {
  ApproxFixture f;
  f.mixed2LessEqualThanTest<PodGenerator<HAM_TYPE_REAL64, double> >();
}

// Mixed tests (Transaction + Btree) for HAM_FIND_GEQ_MATCH

TEST_CASE("Approx/mixed2GreaterEqualThanBinary8Test", "") {
  ApproxFixture f;
  f.mixed2GreaterEqualThanTest<BinaryGenerator<8> >();
}

TEST_CASE("Approx/mixed2GreaterEqualThanBinary32Test", "") {
  ApproxFixture f;
  f.mixed2GreaterEqualThanTest<BinaryGenerator<32> >();
}

TEST_CASE("Approx/mixed2GreaterEqualThanBinary48Test", "") {
  ApproxFixture f;
  f.mixed2GreaterEqualThanTest<BinaryGenerator<48> >();
}

TEST_CASE("Approx/mixed2GreaterEqualThanBinaryVarlenTest", "") {
  ApproxFixture f;
  f.mixed2GreaterEqualThanTest<BinaryVarLenGenerator>();
}

TEST_CASE("Approx/mixed2GreaterEqualThanUint16Test", "") {
  ApproxFixture f;
  f.mixed2GreaterEqualThanTest<PodGenerator<HAM_TYPE_UINT16, uint16_t> >();
}

TEST_CASE("Approx/mixed2GreaterEqualThanUint32Test", "") {
  ApproxFixture f;
  f.mixed2GreaterEqualThanTest<PodGenerator<HAM_TYPE_UINT32, uint32_t> >();
}

TEST_CASE("Approx/mixed2GreaterEqualThanUint64Test", "") {
  ApproxFixture f;
  f.mixed2GreaterEqualThanTest<PodGenerator<HAM_TYPE_UINT64, uint64_t> >();
}

TEST_CASE("Approx/mixed2GreaterEqualThanReal32Test", "") {
  ApproxFixture f;
  f.mixed2GreaterEqualThanTest<PodGenerator<HAM_TYPE_REAL32, float> >();
}

TEST_CASE("Approx/mixed2GreaterEqualThanReal64Test", "") {
  ApproxFixture f;
  f.mixed2GreaterEqualThanTest<PodGenerator<HAM_TYPE_REAL64, double> >();
}
<|MERGE_RESOLUTION|>--- conflicted
+++ resolved
@@ -578,11 +578,7 @@
     // cleanup is in teardown()
   }
 
-<<<<<<< HEAD
-  void greaterThanTest2() {
-=======
   void greaterThanTest() {
->>>>>>> dd4d45ea
     teardown();
 
     ham_parameter_t param[] = {
@@ -1794,19 +1790,11 @@
   f.issue46Test();
 }
 
-<<<<<<< HEAD
 TEST_CASE("Approx/issue52Test", "") {
   ApproxFixture f;
   f.issue52Test();
 }
 
-TEST_CASE("Approx/greaterThanTest2", "") {
-  ApproxFixture f;
-  f.greaterThanTest2();
-}
-
-=======
->>>>>>> dd4d45ea
 template<uint16_t Length>
 struct BinaryGenerator {
   BinaryGenerator() {
