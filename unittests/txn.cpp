--- conflicted
+++ resolved
@@ -259,10 +259,6 @@
     void txnNodeStructureTest(void)
     {
         ham_txn_t *txn;
-<<<<<<< HEAD
-        TransactionTree *tree;
-=======
->>>>>>> 3a0dedd2
         txn_opnode_t *node;
         ham_key_t key;
         memset(&key, 0, sizeof(key));
