/*
 * Copyright (C) 2005-2012 Christoph Rupp (chris@crupp.de).
 *
 * This program is free software; you can redistribute it and/or modify it
 * under the terms of the GNU General Public License as published by the
 * Free Software Foundation; either version 2 of the License, or
 * (at your option) any later version.
 *
 * See files COPYING.* for License information.
 *
 */

#include "config.h"

#include <string.h>

#include "db.h"
#include "env.h"
#include "error.h"
#include "freelist.h"
#include "log.h"
#include "mem.h"
#include "page.h"
#include "btree_stats.h"
#include "btree_key.h"
#include "txn.h"
#include "txn_cursor.h"
#include "cursor.h"

namespace hamsterdb {

/* stuff for rb.h */
#ifndef __ssize_t_defined
typedef signed ssize_t;
#endif
#ifndef __cplusplus
typedef int bool;
#define true 1
#define false (!true)
#endif /* __cpluscplus */

static int
__cmpfoo(void *vlhs, void *vrhs)
{
    TransactionNode *lhs = (TransactionNode *)vlhs;
    TransactionNode *rhs = (TransactionNode *)vrhs;
    Database *db = lhs->get_db();

    if (lhs == rhs)
        return (0);

    ham_compare_func_t foo = db->get_compare_func();

    return (foo((ham_db_t *)db,
                (ham_u8_t *)lhs->get_key()->data, lhs->get_key()->size,
                (ham_u8_t *)rhs->get_key()->data, rhs->get_key()->size));
}

rb_wrap(static, rbt_, TransactionTree, TransactionNode, node, __cmpfoo)

TransactionOperation::TransactionOperation(Transaction *txn,
        TransactionNode *node, ham_u32_t flags, ham_u32_t orig_flags,
        ham_u64_t lsn, ham_record_t *record)
  : m_txn(txn), m_node(node), m_flags(flags), m_orig_flags(orig_flags),
    m_referenced_dupe(0), m_lsn(lsn), m_cursors(0), m_node_next(0),
    m_node_prev(0), m_txn_next(0), m_txn_prev(0)
{
    Allocator *alloc = txn->get_env()->get_allocator();
    /* create a copy of the record structure */
    if (record) {
        m_record = *record;
        if (record->size && record->data) {
            m_record.data = alloc->alloc(record->size);
            memcpy(m_record.data, record->data, record->size);
        }
        else {
            m_record.size = 0;
            m_record.data = 0;
        }
    }
    else
        memset(&m_record, 0, sizeof(m_record));
}

void
TransactionOperation::add_cursor(TransactionCursor *cursor)
{
    ham_assert(!cursor->is_nil());

    cursor->set_coupled_next(get_cursors());
    cursor->set_coupled_previous(0);

    if (get_cursors()) {
        TransactionCursor *old = get_cursors();
        old->set_coupled_previous(cursor);
    }

    set_cursors(cursor);
}

void
TransactionOperation::remove_cursor(TransactionCursor *cursor)
{
    ham_assert(!cursor->is_nil());

    if (get_cursors() == cursor) {
        set_cursors(cursor->get_coupled_next());
        if (cursor->get_coupled_next())
            cursor->get_coupled_next()->set_coupled_previous(0);
    }
    else {
        if (cursor->get_coupled_next())
            cursor->get_coupled_next()->set_coupled_previous(
                            cursor->get_coupled_previous());
        if (cursor->get_coupled_previous())
            cursor->get_coupled_previous()->set_coupled_next(
                            cursor->get_coupled_next());
    }
    cursor->set_coupled_next(0);
    cursor->set_coupled_previous(0);
}

<<<<<<< HEAD
txn_opnode_t *
=======
TransactionNode *
>>>>>>> 17adabca
txn_tree_get_first(TransactionTree *tree)
{
    if (tree)
        return (rbt_first(tree));
    else
        return (0);
}

TransactionNode *
txn_tree_get_last(TransactionTree *tree)
{
    if (tree)
        return (rbt_last(tree));
    else
        return (0);
}

TransactionNode *
txn_opnode_get_next_sibling(TransactionNode *node)
{
    return (rbt_next(node->get_tree(), node));
}

TransactionNode *
txn_opnode_get_previous_sibling(TransactionNode *node)
{
    return (rbt_prev(node->get_tree(), node));
}

void
txn_tree_enumerate(TransactionTree *tree, txn_tree_enumerate_cb cb, void *data)
{
    TransactionNode *node=rbt_first(tree);

    while (node) {
        cb(node, data);
        node=rbt_next(tree, node);
    }
}

static void *
__copy_key_data(Allocator *alloc, ham_key_t *key)
{
    void *data=0;

    if (key->data && key->size) {
        data=(void *)alloc->alloc(key->size);
        if (!data)
            return (0);
        memcpy(data, key->data, key->size);
    }

    return (data);
}

TransactionNode *
txn_opnode_get(Database *db, ham_key_t *key, ham_u32_t flags)
{
    TransactionNode *node=0;
    TransactionTree *tree=db->get_optree();
    int match=0;

    if (!tree)
        return (0);

    /* create a temporary node that we can search for */
    TransactionNode tmp(db, key, true);

    /* search if node already exists - if yes, return it */
    if ((flags&HAM_FIND_GEQ_MATCH)==HAM_FIND_GEQ_MATCH) {
        node=rbt_nsearch(tree, &tmp);
        if (node)
            match=__cmpfoo(&tmp, node);
    }
    else if ((flags&HAM_FIND_LEQ_MATCH)==HAM_FIND_LEQ_MATCH) {
        node=rbt_psearch(tree, &tmp);
        if (node)
            match=__cmpfoo(&tmp, node);
    }
    else if (flags&HAM_FIND_GT_MATCH) {
        node=rbt_search(tree, &tmp);
        if (node)
            node=txn_opnode_get_next_sibling(node);
        else
            node=rbt_nsearch(tree, &tmp);
        match=1;
    }
    else if (flags&HAM_FIND_LT_MATCH) {
        node=rbt_search(tree, &tmp);
        if (node)
            node=txn_opnode_get_previous_sibling(node);
        else
            node=rbt_psearch(tree, &tmp);
        match=-1;
    }
    else
        return (rbt_search(tree, &tmp));

    /* tree is empty? */
    if (!node)
        return (0);

    /* approx. matching: set the key flag */
    if (match<0)
        ham_key_set_intflags(key, (ham_key_get_intflags(key)
                        & ~BtreeKey::KEY_IS_APPROXIMATE) | BtreeKey::KEY_IS_LT);
    else if (match>0)
        ham_key_set_intflags(key, (ham_key_get_intflags(key)
                        & ~BtreeKey::KEY_IS_APPROXIMATE) | BtreeKey::KEY_IS_GT);

    return (node);
}

TransactionNode::TransactionNode(Database *db, ham_key_t *key, bool dont_insert)
  : m_db(db), m_tree(db->get_optree()), m_oldest_op(0), m_newest_op(0),
    m_dont_insert(dont_insert)
{
    Allocator *alloc = db->get_env()->get_allocator();

    /* make sure that a node with this key does not yet exist */
    // TODO re-enable this; currently leads to a stack overflow because
    // txn_opnode_get() creates a new TransactionNode
    // ham_assert(txn_opnode_get(db, key, 0) == 0);

    m_key = *key;
    m_key.data = __copy_key_data(alloc, key);

    /* store the node in the tree */
    if (dont_insert == false)
        rbt_insert(m_tree, this);
}

TransactionNode::TransactionNode()
  : m_db(0), m_tree(0), m_oldest_op(0), m_newest_op(0), m_dont_insert(true)
{
    memset(&m_key, 0, sizeof(m_key));
}

TransactionNode::~TransactionNode()
{
    if (m_dont_insert == false && m_tree)
        rbt_remove(m_tree, this);

    if (m_key.data)
        m_db->get_env()->get_allocator()->free(m_key.data);
}

TransactionOperation *
txn_opnode_append(Transaction *txn, TransactionNode *node, ham_u32_t orig_flags,
                    ham_u32_t flags, ham_u64_t lsn, ham_record_t *record)
{
    TransactionOperation *op = new TransactionOperation(txn, node, flags,
            orig_flags, lsn, record);

    /* store it in the chronological list which is managed by the node */
    if (!node->get_newest_op()) {
        ham_assert(node->get_oldest_op()==0);
        node->set_newest_op(op);
        node->set_oldest_op(op);
    }
    else {
        TransactionOperation *newest=node->get_newest_op();
        newest->set_next_in_node(op);
        op->set_previous_in_node(newest);
        node->set_newest_op(op);
    }

    /* store it in the chronological list which is managed by the transaction */
    if (!txn->get_newest_op()) {
        ham_assert(txn->get_oldest_op()==0);
        txn->set_newest_op(op);
        txn->set_oldest_op(op);
    }
    else {
        TransactionOperation *newest=txn->get_newest_op();
        newest->set_next_in_txn(op);
        op->set_previous_in_txn(newest);
        txn->set_newest_op(op);
    }

    return (op);
}

void
txn_free_optree(TransactionTree *tree)
{
    TransactionNode *node;

    while ((node=rbt_last(tree))) {
        delete node;
    }

    rbt_new(tree);
}

static void
txn_op_free(Environment *env, Transaction *txn, TransactionOperation *op)
{
    ham_record_t *rec;
    TransactionOperation *next, *prev;
    TransactionNode *node;

    // TODO move to destructor of TransactionOperation
    rec=op->get_record();
    if (rec->data) {
        env->get_allocator()->free(rec->data);
        rec->data=0;
    }

    /* remove 'op' from the two linked lists */
    next=op->get_next_in_node();
    prev=op->get_previous_in_node();
    if (next)
        next->set_previous_in_node(prev);
    if (prev)
        prev->set_next_in_node(next);

    next=op->get_next_in_txn();
    prev=op->get_previous_in_txn();
    if (next)
        next->set_previous_in_txn(prev);
    if (prev)
        prev->set_next_in_txn(next);

    /* remove this op from the node */
    node=op->get_node();
    if (node->get_oldest_op()==op)
        node->set_oldest_op(op->get_next_in_node());

    /* if the node is empty: remove the node from the tree */
    if (node->get_oldest_op()==0)
        delete node;

    delete op;
}

Transaction::Transaction(Environment *env, const char *name, ham_u32_t flags)
  : m_id(0), m_env(env), m_flags(flags), m_cursor_refcount(0), m_log_desc(0),
    m_remote_handle(0), m_newer(0), m_older(0), m_oldest_op(0), m_newest_op(0) {
  m_id = env->get_txn_id() + 1;
  env->set_txn_id(m_id);
  if (name)
    m_name = name;
  if (!(flags & HAM_TXN_TEMPORARY)) {
    get_key_arena().set_allocator(env->get_allocator());
    get_record_arena().set_allocator(env->get_allocator());
  }

  /* link this txn with the Environment */
  env->append_txn(this);
}

Transaction::~Transaction()
{
    free_ops();

    /* fix double linked transaction list */
    if (get_older())
        get_older()->set_newer(get_newer());
    if (get_newer())
        get_newer()->set_older(get_older());
}

ham_status_t
Transaction::commit(ham_u32_t flags)
{
    /* are cursors attached to this txn? if yes, fail */
    ham_assert(get_cursor_refcount()==0);

    /* this transaction is now committed!  */
    set_flags(get_flags()|TXN_STATE_COMMITTED);

    /* now flush all committed Transactions to disk */
    return (get_env()->flush_committed_txns());
}

ham_status_t
Transaction::abort(ham_u32_t flags)
{
    /* are cursors attached to this txn? if yes, fail */
    if (get_cursor_refcount()) {
        ham_trace(("Transaction cannot be aborted till all attached "
                    "Cursors are closed"));
        return (HAM_CURSOR_STILL_OPEN);
    }

    /* this transaction is now aborted!  */
    set_flags(get_flags()|TXN_STATE_ABORTED);

    /* immediately release memory of the cached operations */
    free_ops();

    /* clean up the changeset */
    get_env()->get_changeset().clear();

    return (0);
}

void
Transaction::free_ops()
{
    Environment *env=get_env();
    TransactionOperation *n, *op=get_oldest_op();

    while (op) {
        n=op->get_next_in_txn();
        txn_op_free(env, this, op);
        op=n;
    }

    set_oldest_op(0);
    set_newest_op(0);
}

TransactionTree::TransactionTree(Database *db)
  : m_db(db)
{
  rbt_new(this);
}

} // namespace hamsterdb<|MERGE_RESOLUTION|>--- conflicted
+++ resolved
@@ -56,7 +56,7 @@
                 (ham_u8_t *)rhs->get_key()->data, rhs->get_key()->size));
 }
 
-rb_wrap(static, rbt_, TransactionTree, TransactionNode, node, __cmpfoo)
+rb_wrap(static, rbt_, TransactionIndex, TransactionNode, node, __cmpfoo)
 
 TransactionOperation::TransactionOperation(Transaction *txn,
         TransactionNode *node, ham_u32_t flags, ham_u32_t orig_flags,
@@ -120,12 +120,8 @@
     cursor->set_coupled_previous(0);
 }
 
-<<<<<<< HEAD
-txn_opnode_t *
-=======
 TransactionNode *
->>>>>>> 17adabca
-txn_tree_get_first(TransactionTree *tree)
+txn_tree_get_first(TransactionIndex *tree)
 {
     if (tree)
         return (rbt_first(tree));
@@ -134,7 +130,7 @@
 }
 
 TransactionNode *
-txn_tree_get_last(TransactionTree *tree)
+txn_tree_get_last(TransactionIndex *tree)
 {
     if (tree)
         return (rbt_last(tree));
@@ -143,19 +139,19 @@
 }
 
 TransactionNode *
-txn_opnode_get_next_sibling(TransactionNode *node)
-{
-    return (rbt_next(node->get_tree(), node));
+TransactionNode::get_next_sibling()
+{
+    return (rbt_next(m_tree, this));
 }
 
 TransactionNode *
-txn_opnode_get_previous_sibling(TransactionNode *node)
-{
-    return (rbt_prev(node->get_tree(), node));
+TransactionNode::get_previous_sibling()
+{
+    return (rbt_prev(m_tree, this));
 }
 
 void
-txn_tree_enumerate(TransactionTree *tree, txn_tree_enumerate_cb cb, void *data)
+txn_tree_enumerate(TransactionIndex *tree, txn_tree_enumerate_cb cb, void *data)
 {
     TransactionNode *node=rbt_first(tree);
 
@@ -180,64 +176,6 @@
     return (data);
 }
 
-TransactionNode *
-txn_opnode_get(Database *db, ham_key_t *key, ham_u32_t flags)
-{
-    TransactionNode *node=0;
-    TransactionTree *tree=db->get_optree();
-    int match=0;
-
-    if (!tree)
-        return (0);
-
-    /* create a temporary node that we can search for */
-    TransactionNode tmp(db, key, true);
-
-    /* search if node already exists - if yes, return it */
-    if ((flags&HAM_FIND_GEQ_MATCH)==HAM_FIND_GEQ_MATCH) {
-        node=rbt_nsearch(tree, &tmp);
-        if (node)
-            match=__cmpfoo(&tmp, node);
-    }
-    else if ((flags&HAM_FIND_LEQ_MATCH)==HAM_FIND_LEQ_MATCH) {
-        node=rbt_psearch(tree, &tmp);
-        if (node)
-            match=__cmpfoo(&tmp, node);
-    }
-    else if (flags&HAM_FIND_GT_MATCH) {
-        node=rbt_search(tree, &tmp);
-        if (node)
-            node=txn_opnode_get_next_sibling(node);
-        else
-            node=rbt_nsearch(tree, &tmp);
-        match=1;
-    }
-    else if (flags&HAM_FIND_LT_MATCH) {
-        node=rbt_search(tree, &tmp);
-        if (node)
-            node=txn_opnode_get_previous_sibling(node);
-        else
-            node=rbt_psearch(tree, &tmp);
-        match=-1;
-    }
-    else
-        return (rbt_search(tree, &tmp));
-
-    /* tree is empty? */
-    if (!node)
-        return (0);
-
-    /* approx. matching: set the key flag */
-    if (match<0)
-        ham_key_set_intflags(key, (ham_key_get_intflags(key)
-                        & ~BtreeKey::KEY_IS_APPROXIMATE) | BtreeKey::KEY_IS_LT);
-    else if (match>0)
-        ham_key_set_intflags(key, (ham_key_get_intflags(key)
-                        & ~BtreeKey::KEY_IS_APPROXIMATE) | BtreeKey::KEY_IS_GT);
-
-    return (node);
-}
-
 TransactionNode::TransactionNode(Database *db, ham_key_t *key, bool dont_insert)
   : m_db(db), m_tree(db->get_optree()), m_oldest_op(0), m_newest_op(0),
     m_dont_insert(dont_insert)
@@ -246,8 +184,8 @@
 
     /* make sure that a node with this key does not yet exist */
     // TODO re-enable this; currently leads to a stack overflow because
-    // txn_opnode_get() creates a new TransactionNode
-    // ham_assert(txn_opnode_get(db, key, 0) == 0);
+    // TransactionIndex::get() creates a new TransactionNode
+    // ham_assert(TransactionIndex::get(key, 0) == 0);
 
     m_key = *key;
     m_key.data = __copy_key_data(alloc, key);
@@ -273,33 +211,33 @@
 }
 
 TransactionOperation *
-txn_opnode_append(Transaction *txn, TransactionNode *node, ham_u32_t orig_flags,
+TransactionNode::append(Transaction *txn, ham_u32_t orig_flags,
                     ham_u32_t flags, ham_u64_t lsn, ham_record_t *record)
 {
-    TransactionOperation *op = new TransactionOperation(txn, node, flags,
+    TransactionOperation *op = new TransactionOperation(txn, this, flags,
             orig_flags, lsn, record);
 
     /* store it in the chronological list which is managed by the node */
-    if (!node->get_newest_op()) {
-        ham_assert(node->get_oldest_op()==0);
-        node->set_newest_op(op);
-        node->set_oldest_op(op);
+    if (!get_newest_op()) {
+        ham_assert(get_oldest_op() == 0);
+        set_newest_op(op);
+        set_oldest_op(op);
     }
     else {
-        TransactionOperation *newest=node->get_newest_op();
+        TransactionOperation *newest = get_newest_op();
         newest->set_next_in_node(op);
         op->set_previous_in_node(newest);
-        node->set_newest_op(op);
+        set_newest_op(op);
     }
 
     /* store it in the chronological list which is managed by the transaction */
     if (!txn->get_newest_op()) {
-        ham_assert(txn->get_oldest_op()==0);
+        ham_assert(txn->get_oldest_op() == 0);
         txn->set_newest_op(op);
         txn->set_oldest_op(op);
     }
     else {
-        TransactionOperation *newest=txn->get_newest_op();
+        TransactionOperation *newest = txn->get_newest_op();
         newest->set_next_in_txn(op);
         op->set_previous_in_txn(newest);
         txn->set_newest_op(op);
@@ -309,7 +247,7 @@
 }
 
 void
-txn_free_optree(TransactionTree *tree)
+txn_free_optree(TransactionIndex *tree)
 {
     TransactionNode *node;
 
@@ -439,10 +377,64 @@
     set_newest_op(0);
 }
 
-TransactionTree::TransactionTree(Database *db)
+TransactionIndex::TransactionIndex(Database *db)
   : m_db(db)
 {
   rbt_new(this);
 }
 
+TransactionNode *
+TransactionIndex::get(ham_key_t *key, ham_u32_t flags)
+{
+    TransactionNode *node = 0;
+    int match = 0;
+
+    /* create a temporary node that we can search for */
+    TransactionNode tmp(m_db, key, true);
+
+    /* search if node already exists - if yes, return it */
+    if ((flags & HAM_FIND_GEQ_MATCH) == HAM_FIND_GEQ_MATCH) {
+        node = rbt_nsearch(this, &tmp);
+        if (node)
+            match = __cmpfoo(&tmp, node);
+    }
+    else if ((flags & HAM_FIND_LEQ_MATCH) == HAM_FIND_LEQ_MATCH) {
+        node = rbt_psearch(this, &tmp);
+        if (node)
+            match = __cmpfoo(&tmp, node);
+    }
+    else if (flags & HAM_FIND_GT_MATCH) {
+        node = rbt_search(this, &tmp);
+        if (node)
+            node = node->get_next_sibling();
+        else
+            node = rbt_nsearch(this, &tmp);
+        match = 1;
+    }
+    else if (flags & HAM_FIND_LT_MATCH) {
+        node = rbt_search(this, &tmp);
+        if (node)
+            node = node->get_previous_sibling();
+        else
+            node = rbt_psearch(this, &tmp);
+        match = -1;
+    }
+    else
+        return (rbt_search(this, &tmp));
+
+    /* tree is empty? */
+    if (!node)
+        return (0);
+
+    /* approx. matching: set the key flag */
+    if (match < 0)
+        ham_key_set_intflags(key, (ham_key_get_intflags(key)
+                        & ~BtreeKey::KEY_IS_APPROXIMATE) | BtreeKey::KEY_IS_LT);
+    else if (match > 0)
+        ham_key_set_intflags(key, (ham_key_get_intflags(key)
+                        & ~BtreeKey::KEY_IS_APPROXIMATE) | BtreeKey::KEY_IS_GT);
+
+    return (node);
+}
+
 } // namespace hamsterdb