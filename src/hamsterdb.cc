--- conflicted
+++ resolved
@@ -3275,23 +3275,6 @@
                     ham_trace(("key->size must be 0, key->data must be NULL"));
                     return (db->set_error(HAM_INV_PARAMETER));
                 }
-<<<<<<< HEAD
-=======
-
-                /* allocate memory for the key */
-                if (sizeof(ham_u64_t)>db->get_key_allocsize()) {
-                    st=db->resize_key_allocdata(sizeof(ham_u64_t));
-                    if (st)
-                        return (db->set_error(st));
-                    else
-                        db->set_key_allocsize(sizeof(ham_u64_t));
-                }
-                else
-                    db->set_key_allocsize(sizeof(ham_u64_t));
-
-                key->data=db->get_key_allocdata();
-                key->size=sizeof(ham_u64_t);
->>>>>>> 1b9a5794
             }
         }
     }
